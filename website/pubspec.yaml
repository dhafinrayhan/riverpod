--- conflicted
+++ resolved
@@ -2,11 +2,7 @@
 publish_to: "none"
 
 environment:
-<<<<<<< HEAD
   sdk: ">=3.0.0-0.0-dev <4.0.0"
-=======
-  sdk: ">=3.0.0 <4.0.0"
->>>>>>> 5558665b
 
 dependencies:
   collection: ^1.15.0
