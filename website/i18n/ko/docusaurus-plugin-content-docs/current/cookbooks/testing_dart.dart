--- conflicted
+++ resolved
@@ -16,46 +16,36 @@
 void main() {
 /* SNIPPET START */
 
-test('override repositoryProvider', () async {
-  final container = ProviderContainer(
-    overrides: [
-<<<<<<< HEAD
-      // repositoryProvider의 행위를 오버라이드하여
-      // Repository 대신 FakeRepository를 반환합니다.
-      /* highlight-start */
-      repositoryProvider.overrideWithValue(FakeRepository()),
-      /* highlight-end */
-      // 오버라이드된 repositoryProvider를 자동적으로 사용하기 때문에
-      // `todoListProvider`를 override하지 않아도 됩니다.
-=======
-      // Override the behavior of repositoryProvider to return
-      // FakeRepository instead of Repository.
-      /* highlight-start */
-      repositoryProvider.overrideWithValue(FakeRepository())
-      /* highlight-end */
-      // We do not have to override `todoListProvider`, it will automatically
-      // use the overridden repositoryProvider
->>>>>>> 6695f242
-    ],
-  );
+  test('override repositoryProvider', () async {
+    final container = ProviderContainer(
+      overrides: [
+        // repositoryProvider의 행위를 오버라이드하여
+        // Repository 대신 FakeRepository를 반환합니다.
+        /* highlight-start */
+        repositoryProvider.overrideWithValue(FakeRepository()),
+        /* highlight-end */
+        // 오버라이드된 repositoryProvider를 자동적으로 사용하기 때문에
+        // `todoListProvider`를 override하지 않아도 됩니다.
+      ],
+    );
 
-  // The first read if the loading state
-  expect(
-    container.read(todoListProvider),
-    const AsyncValue<List<Todo>>.loading(),
-  );
+    // The first read if the loading state
+    expect(
+      container.read(todoListProvider),
+      const AsyncValue<List<Todo>>.loading(),
+    );
 
-  /// Wait for the request to finish
-  await container.read(todoListProvider.future);
+    /// Wait for the request to finish
+    await container.read(todoListProvider.future);
 
-  // Exposes the data fetched
-  expect(container.read(todoListProvider).value, [
-    isA<Todo>()
-        .having((s) => s.id, 'id', '42')
-        .having((s) => s.label, 'label', 'Hello world')
-        .having((s) => s.completed, 'completed', false),
-  ]);
-});
+    // Exposes the data fetched
+    expect(container.read(todoListProvider).value, [
+      isA<Todo>()
+          .having((s) => s.id, 'id', '42')
+          .having((s) => s.label, 'label', 'Hello world')
+          .having((s) => s.completed, 'completed', false),
+    ]);
+  });
 
 /* SNIPPET END */
 }