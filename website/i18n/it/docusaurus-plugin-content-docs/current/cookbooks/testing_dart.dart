--- conflicted
+++ resolved
@@ -16,46 +16,36 @@
 void main() {
 /* SNIPPET START */
 
-test('override repositoryProvider', () async {
-  final container = ProviderContainer(
-    overrides: [
-<<<<<<< HEAD
-      // Sovrascrive il comportamento di repositoryProvider per restituire
-      // FakeRepository al posto di Repository.
-      /* highlight-start */
-      repositoryProvider.overrideWithValue(FakeRepository()),
-      /* highlight-end */
-      // Non dobbiamo sovrascrivere `todoListProvider`,
-      // utilizzerà automaticamente il repositoryProvider sovrascritto
-=======
-      // Override the behavior of repositoryProvider to return
-      // FakeRepository instead of Repository.
-      /* highlight-start */
-      repositoryProvider.overrideWithValue(FakeRepository())
-      /* highlight-end */
-      // We do not have to override `todoListProvider`, it will automatically
-      // use the overridden repositoryProvider
->>>>>>> 6695f242
-    ],
-  );
+  test('override repositoryProvider', () async {
+    final container = ProviderContainer(
+      overrides: [
+        // Sovrascrive il comportamento di repositoryProvider per restituire
+        // FakeRepository al posto di Repository.
+        /* highlight-start */
+        repositoryProvider.overrideWithValue(FakeRepository()),
+        /* highlight-end */
+        // Non dobbiamo sovrascrivere `todoListProvider`,
+        // utilizzerà automaticamente il repositoryProvider sovrascritto
+      ],
+    );
 
-  // The first read if the loading state
-  expect(
-    container.read(todoListProvider),
-    const AsyncValue<List<Todo>>.loading(),
-  );
+    // The first read if the loading state
+    expect(
+      container.read(todoListProvider),
+      const AsyncValue<List<Todo>>.loading(),
+    );
 
-  /// Wait for the request to finish
-  await container.read(todoListProvider.future);
+    /// Wait for the request to finish
+    await container.read(todoListProvider.future);
 
-  // Exposes the data fetched
-  expect(container.read(todoListProvider).value, [
-    isA<Todo>()
-        .having((s) => s.id, 'id', '42')
-        .having((s) => s.label, 'label', 'Hello world')
-        .having((s) => s.completed, 'completed', false),
-  ]);
-});
+    // Exposes the data fetched
+    expect(container.read(todoListProvider).value, [
+      isA<Todo>()
+          .having((s) => s.id, 'id', '42')
+          .having((s) => s.label, 'label', 'Hello world')
+          .having((s) => s.completed, 'completed', false),
+    ]);
+  });
 
 /* SNIPPET END */
 }