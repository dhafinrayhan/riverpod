--- conflicted
+++ resolved
@@ -8,8 +8,7 @@
 Widget build() {
   return
 /* SNIPPET START */
-<<<<<<< HEAD
-  Consumer(
+      Consumer(
     builder: (context, ref, child) {
       final completedTodos = ref.watch(completedTodosProvider);
       // TODO mostrare i todo usando ListView/GridView/.../* SKIP */
@@ -17,13 +16,5 @@
       /* SKIP END */
     },
   );
-=======
-Consumer(builder: (context, ref, child) {
-  final completedTodos = ref.watch(completedTodosProvider);
-  // TODO show the todos using a ListView/GridView/.../* SKIP */
-  return Container();
-  /* SKIP END */
-});
->>>>>>> 6695f242
 /* SNIPPET END */
 }