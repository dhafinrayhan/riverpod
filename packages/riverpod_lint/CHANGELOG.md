<<<<<<< HEAD
## Unreleased minor

- Updated `stateless_ref` and `generator_class_extends` to support providers
  with generic parameters.
=======
## 2.0.3 - 2023-08-28

- `riverpod` upgraded to `2.3.10`

## 2.0.2 - 2023-08-28

- Fixed typos in the package description (thanks to @saltedpotatos)

## 2.0.1 - 2023-08-16

- Support both analyzer 5.12.0 and analyzer 6.0.0

## 2.0.0 - 2023-08-03

- **Breaking** Renamed `generator_class_extends` to `notifier_extends`
- **Breaking** Renamed `stateless_ref` to `functional_ref` (thanks to @AhmedLSayed9)
- Added `avoid_ref_inside_state_dispose` (thanks to @LeonardoRosaa).
  This warns if a `WidgetRef` is used in `State.dispose`, which would result
  in a runtime error.
- Support analyzer 6.0.0

## 1.4.0 - 2023-07-25

- `avoid_public_notifier_properties` no-longer warns against public setters (thanks to @skreborn)

## 1.3.2 - 2023-05-12

- Upgrade `analyzer` to 5.12.0
- Upgrade `custom_lint_builder` to 0.4.0
>>>>>>> 6fcd4886

## 1.3.1 - 2023-04-24

- `riverpod` upgraded to `2.3.6`

## 1.3.0 - 2023-04-18

- Added support for `Raw` typedef in the return value of providers.
  This can be used to silence `unsupported_provider_value` when a provider knowingly
  returns an unsupported object.

  ```dart
  // Will not trigger unsupported_provider_value
  @riverpod
  Raw<MyChangeNotifier> myProvider(...) => MyChangeNotifier();
  ```

- Improved documentation of `avoid_public_notifier_properties`

## 1.2.0 - 2023-04-08

- Added `avoid_public_notifier_properties` lint.
  This warns if a Notifier/AsyncNotifier contains any form of public state
  outside the `state` property.
- Added assists for converting widgets to HookWidget/HookConsumerWidget (thanks to @K9i-0)

## 1.1.8 - 2023-04-07

- Disable `unsupported_provider_value` when a notifier returns "this"
- Fix scoped_providers_should_specify_dependencies incorrectly triggering on functions other than "main"
- Handle cascade operators in ref expressions
- Fix `provider_dependencies` not considering dependencies inside methods
  other than `build` of a notifier.

## 1.1.7 - 2023-04-06

- Fix typo in the name of the lint `avoid_manual_providers_as_generated_provider_dependency` (thanks to @mafreud)

## 1.1.6 - 2023-03-13

- No-longer throw "Bad state: Too many elements"
- Fixed "type 'SimpleIdentifierImpl' is not a subtype of type 'PropertyAccess' in type cast"

## 1.1.5 - 2023-03-10

- `riverpod_analyzer_utils` upgraded to `0.1.4`

## 1.1.4 - 2023-03-09

Upgrade dependencies

## 1.1.3 - 2023-03-09

- Upgrade dependencies
- `riverpod_analyzer_utils` upgraded to `0.1.2`

## 1.1.2 - 2023-03-01

Fix quick-fix for provider_dependencies

## 1.1.1

- Fix false positive with `functional_ref` lint on scoped providers
- Fix false positive with `provider_dependencies` lint on scoped providers

## 1.1.0

- Fix "convert to ConsumerStatefulWidget" assist on private widget
- Added `provider_dependencies` lint.
  This checks the validity of the `@Riverpod(dependencies: )` parameter, warning against
  missing or extra dependencies.
  It also contains a quick-fix to automatically update the list of `dependencies` to match.
  This lint only works with generated providers.

- Added `avoid_manual_providers_as_generated_provider_dependency` lint.
  This lint warns if a generated provider depends on a non-generated provider,
  as this would break the `provider_dependencies` lint.

- Added `scoped_providers_should_specify_dependencies` lint.
  This lint warns if a generated provider is overriden in a scoped ProviderScope/ProviderContainer and does not specifies `@Riverpod(dependencies: ...)`.

- Added `unsupported_provider_value` lint. This warns against
  using riverpod_generator to create a `StateNotifier` and other unsupported values.

- Fix exception thrown when the analyzed file has some syntax errors.

- Fix provider_parameters when applied on Freezed classes

- Fix exception when riverpod_lint analyzes files before riverpod_generator runs

## 1.0.1

- Fixed an exception thrown when a file contains `fn?.call()`
- Fix `notifier_extends` on private classes incorrectly
  expecting the generated class to be `_$_MyClass`
- Fix `missing_provider_scope` not detecting `UncontrolledProviderScope`
- Bump minimum riverpod_analyzer_utils version

## 1.0.0

Initial release<|MERGE_RESOLUTION|>--- conflicted
+++ resolved
@@ -1,9 +1,8 @@
-<<<<<<< HEAD
 ## Unreleased minor
 
 - Updated `stateless_ref` and `generator_class_extends` to support providers
   with generic parameters.
-=======
+
 ## 2.0.3 - 2023-08-28
 
 - `riverpod` upgraded to `2.3.10`
@@ -33,7 +32,6 @@
 
 - Upgrade `analyzer` to 5.12.0
 - Upgrade `custom_lint_builder` to 0.4.0
->>>>>>> 6fcd4886
 
 ## 1.3.1 - 2023-04-24
 
