<<<<<<< HEAD
## 3.0.0-dev.4 - 2023-11-27

- `riverpod` upgraded to `3.0.0-dev.3`

## 3.0.0-dev.3 - 2023-11-20

- `riverpod` upgraded to `3.0.0-dev.2`

## 3.0.0-dev.2 - 2023-11-20

- Fix crash when encountering classes with a `ProviderBase` field.

## 3.0.0-dev.1 - 2023-10-30

- `riverpod_analyzer_utils` upgraded to `1.0.0-dev.0`

## 3.0.0-dev.0 - 2023-10-29

- `riverpod` upgraded to `3.0.0-dev.0`

=======
>>>>>>> 6695f242
## 2.3.9 - 2024-02-04

- Bumped `custom_lint` version

## 2.3.8 - 2024-02-03

- Fix `async_value_nullable_pattern` false positive when used with generics
  that have non-nullable type constrains.
<<<<<<< HEAD
- Add migration widget field when convert Stateless-based and
=======
- Add migration widget field when convert Stateless-based and 
>>>>>>> 6695f242
  Stateful-based to each other (thanks to @Kurogoma4D)

## 2.3.7 - 2023-11-27

- `riverpod` upgraded to `2.4.9`

## 2.3.6 - 2023-11-20

- `riverpod` upgraded to `2.4.8`

## 2.3.5 - 2023-11-20

- Fix crash when encountering classes with a `ProviderBase` field.

## 2.3.4 - 2023-11-13

- Updated `scoped_providers_should_specify_dependencies` to ignore instances of using pumpWidget in tests (thanks to @lockieRichter)

## 2.3.3 - 2023-10-28

- `riverpod` upgraded to `2.4.5`
- `riverpod_analyzer_utils` upgraded to `0.4.3`

## 2.3.2 - 2023-10-21

- `riverpod_analyzer_utils` upgraded to `0.4.2`

## 2.3.1 - 2023-10-15

- Fixed a crash when a Notifier had a getter (thanks to @charlescyt)

## 2.3.0 - 2023-10-06

- Added `async_value_nullable_pattern` lint, to warn against using `AsyncValue(:final value?)` in pattern match when `value` is possibly nullable.
- Added `protected_notifier_state` lint, which warns against using the `Notifier.state`
  property of a notifier different than the current one.
  Aka a Notifier "A" should not directly access the `state` if a Notifier "B".

## 2.2.1 - 2023-10-02

- Updated `functional_ref` and `generator_class_extends` to support providers
  with generic parameters.
- Fixed `functional_ref` throwing if a provider specifies arguments but
  incorrectly did not specify a Ref

## 2.2.0 - 2023-10-02

- Added `avoid_build_context_in_providers` (thanks to @charlescyt)
- Fixed false positive with `avoid_manual_providers_as_generated_provider_dependency` when using import aliases

## 2.1.1 - 2023-09-27

- Fixed `provider_dependencies` lint causing false positives on providers with arguments.

## 2.1.0 - 2023-09-14

- Added `notifier_build`, a lint to catch when a Notifier has no `build` method (thanks to @LeonardoRosaa)

## 2.0.4 - 2023-09-04

- `riverpod` upgraded to `2.4.0`

## 2.0.3 - 2023-08-28

- `riverpod` upgraded to `2.3.10`

## 2.0.2 - 2023-08-28

- Fixed typos in the package description (thanks to @saltedpotatos)

## 2.0.1 - 2023-08-16

- Support both analyzer 5.12.0 and analyzer 6.0.0

## 2.0.0 - 2023-08-03

- **Breaking** Renamed `generator_class_extends` to `notifier_extends`
- **Breaking** Renamed `stateless_ref` to `functional_ref` (thanks to @AhmedLSayed9)
- Added `avoid_ref_inside_state_dispose` (thanks to @LeonardoRosaa).
  This warns if a `WidgetRef` is used in `State.dispose`, which would result
  in a runtime error.
- Support analyzer 6.0.0

## 1.4.0 - 2023-07-25

- `avoid_public_notifier_properties` no-longer warns against public setters (thanks to @skreborn)

## 1.3.2 - 2023-05-12

- Upgrade `analyzer` to 5.12.0
- Upgrade `custom_lint_builder` to 0.4.0

## 1.3.1 - 2023-04-24

- `riverpod` upgraded to `2.3.6`

## 1.3.0 - 2023-04-18

- Added support for `Raw` typedef in the return value of providers.
  This can be used to silence `unsupported_provider_value` when a provider knowingly
  returns an unsupported object.

  ```dart
  // Will not trigger unsupported_provider_value
  @riverpod
  Raw<MyChangeNotifier> myProvider(...) => MyChangeNotifier();
  ```

- Improved documentation of `avoid_public_notifier_properties`

## 1.2.0 - 2023-04-08

- Added `avoid_public_notifier_properties` lint.
  This warns if a Notifier/AsyncNotifier contains any form of public state
  outside the `state` property.
- Added assists for converting widgets to HookWidget/HookConsumerWidget (thanks to @K9i-0)

## 1.1.8 - 2023-04-07

- Disable `unsupported_provider_value` when a notifier returns "this"
- Fix scoped_providers_should_specify_dependencies incorrectly triggering on functions other than "main"
- Handle cascade operators in ref expressions
- Fix `provider_dependencies` not considering dependencies inside methods
  other than `build` of a notifier.

## 1.1.7 - 2023-04-06

- Fix typo in the name of the lint `avoid_manual_providers_as_generated_provider_dependency` (thanks to @mafreud)

## 1.1.6 - 2023-03-13

- No-longer throw "Bad state: Too many elements"
- Fixed "type 'SimpleIdentifierImpl' is not a subtype of type 'PropertyAccess' in type cast"

## 1.1.5 - 2023-03-10

- `riverpod_analyzer_utils` upgraded to `0.1.4`

## 1.1.4 - 2023-03-09

Upgrade dependencies

## 1.1.3 - 2023-03-09

- Upgrade dependencies
- `riverpod_analyzer_utils` upgraded to `0.1.2`

## 1.1.2 - 2023-03-01

Fix quick-fix for provider_dependencies

## 1.1.1

- Fix false positive with `functional_ref` lint on scoped providers
- Fix false positive with `provider_dependencies` lint on scoped providers

## 1.1.0

- Fix "convert to ConsumerStatefulWidget" assist on private widget
- Added `provider_dependencies` lint.
  This checks the validity of the `@Riverpod(dependencies: )` parameter, warning against
  missing or extra dependencies.
  It also contains a quick-fix to automatically update the list of `dependencies` to match.
  This lint only works with generated providers.

- Added `avoid_manual_providers_as_generated_provider_dependency` lint.
  This lint warns if a generated provider depends on a non-generated provider,
  as this would break the `provider_dependencies` lint.

- Added `scoped_providers_should_specify_dependencies` lint.
  This lint warns if a generated provider is overridden in a scoped ProviderScope/ProviderContainer and does not specifies `@Riverpod(dependencies: ...)`.

- Added `unsupported_provider_value` lint. This warns against
  using riverpod_generator to create a `StateNotifier` and other unsupported values.

- Fix exception thrown when the analyzed file has some syntax errors.

- Fix provider_parameters when applied on Freezed classes

- Fix exception when riverpod_lint analyzes files before riverpod_generator runs

## 1.0.1

- Fixed an exception thrown when a file contains `fn?.call()`
- Fix `notifier_extends` on private classes incorrectly
  expecting the generated class to be `_$_MyClass`
- Fix `missing_provider_scope` not detecting `UncontrolledProviderScope`
- Bump minimum riverpod_analyzer_utils version

## 1.0.0

Initial release

<!-- cSpell:ignoreRegExp @\w+ --><|MERGE_RESOLUTION|>--- conflicted
+++ resolved
@@ -1,4 +1,3 @@
-<<<<<<< HEAD
 ## 3.0.0-dev.4 - 2023-11-27
 
 - `riverpod` upgraded to `3.0.0-dev.3`
@@ -19,8 +18,6 @@
 
 - `riverpod` upgraded to `3.0.0-dev.0`
 
-=======
->>>>>>> 6695f242
 ## 2.3.9 - 2024-02-04
 
 - Bumped `custom_lint` version
@@ -29,11 +26,7 @@
 
 - Fix `async_value_nullable_pattern` false positive when used with generics
   that have non-nullable type constrains.
-<<<<<<< HEAD
-- Add migration widget field when convert Stateless-based and
-=======
 - Add migration widget field when convert Stateless-based and 
->>>>>>> 6695f242
   Stateful-based to each other (thanks to @Kurogoma4D)
 
 ## 2.3.7 - 2023-11-27
