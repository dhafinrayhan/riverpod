--- conflicted
+++ resolved
@@ -1,8 +1,7 @@
-<<<<<<< HEAD
-## Unreleased minor
+## Unreleased patch
 
 - Added `GeneratorProviderDeclarationElement.isFamily`
-=======
+
 ## 0.3.5 - 2023-10-02
 
 - Correctly parse import aliases when used inside `ref.watch(<...>)`
@@ -10,7 +9,6 @@
 ## 0.3.4 - 2023-09-27
 
 - Fixed `refInvocations` not getting parsed for generated providers with arguments.
->>>>>>> 5558665b
 
 ## 0.3.3 - 2023-08-16
 
