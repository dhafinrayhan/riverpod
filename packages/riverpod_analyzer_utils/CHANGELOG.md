--- conflicted
+++ resolved
@@ -1,12 +1,8 @@
-<<<<<<< HEAD
 ## Unreleased patch
 
 - Added `GeneratorProviderDeclarationElement.isFamily`
 
-## 0.3.5 - 2023-10-02
-=======
 ## 0.4.1 - 2023-10-06
->>>>>>> ca7b76cb
 
 - Added type checkers for AsyncValue and subclasses.
 
