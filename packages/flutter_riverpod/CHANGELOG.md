--- conflicted
+++ resolved
@@ -1,4 +1,3 @@
-<<<<<<< HEAD
 ## 3.0.0-dev.0 - 2023-10-29
 
 - **Breaking**: `AsyncValue` is now "sealed" and `AsyncData/AsyncLoading/AsyncError`
@@ -7,10 +6,7 @@
 - **Breaking**: Removed everything marked as "deprecated"
 - Bumped minimum Dart SDK to >= 3.0.0-dev
 
-## Unreleased patch
-=======
 ## 2.4.6 - 2023-11-13
->>>>>>> 717e89b8
 
 - Exceptions in asynchronous providers are now correctly received
   by `ProviderObserver.providerDidFail`.
