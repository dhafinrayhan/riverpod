import 'dart:async';

import 'package:mockito/mockito.dart';
import 'package:riverpod/riverpod.dart';
import 'package:test/test.dart';

import '../../utils.dart';

void main() {
  group('StreamProvider.autoDispose', () {
    test('can read and set current AsyncValue', () async {
      final container = createContainer();
      final listener = Listener<AsyncValue<int>>();
      late AutoDisposeStreamProviderRef<int> ref;
      final provider = StreamProvider.autoDispose<int>((r) {
        ref = r;
        return Stream.value(0);
      });

      container.listen(provider, listener.call);

      await container.read(provider.future);
      expect(ref.state, const AsyncData<int>(0));
      verifyOnly(
        listener,
        listener(
          const AsyncLoading(),
          const AsyncData(0),
        ),
      );

      ref.state = const AsyncLoading<int>();

      expect(
        ref.state,
        const AsyncLoading<int>()
            .copyWithPrevious(const AsyncData(0), isRefresh: false),
      );

      verifyOnly(
        listener,
        listener(
          const AsyncData(0),
          const AsyncLoading<int>()
              .copyWithPrevious(const AsyncData(0), isRefresh: false),
        ),
      );
    });

    test('can be auto-scoped', () async {
      final dep = Provider((ref) => 0);
      final provider = StreamProvider.autoDispose(
        (ref) => Stream.value(ref.watch(dep)),
        dependencies: [dep],
      );
      final root = createContainer();
      final container = createContainer(
        parent: root,
        overrides: [dep.overrideWithValue(42)],
      );

      await expectLater(container.read(provider.future), completion(42));
      expect(container.read(provider), const AsyncData(42));

      expect(root.getAllProviderElements(), isEmpty);
    });

    test(
        'when going from AsyncLoading to AsyncLoading, does not notify listeners',
        () async {
      final dep = StateProvider((ref) => Stream.value(42));
      final provider = StreamProvider.autoDispose((ref) => ref.watch(dep));
      final container = createContainer();
      final listener = Listener<AsyncValue<int>>();
      final controller = StreamController<int>();
      addTearDown(controller.close);

      container.listen(provider, (prev, value) {});

      await expectLater(
        container.read(provider.future),
        completion(42),
      );
      expect(
        container.read(provider),
        const AsyncData<int>(42),
      );

      container.read(dep.notifier).state = controller.stream;
      container.listen(provider, listener.call, fireImmediately: true);

      verifyOnly(
        listener,
        listener(
          null,
          const AsyncLoading<int>()
              .copyWithPrevious(const AsyncData(42), isRefresh: false),
        ),
      );

      container.read(dep.notifier).state = Stream.value(21);

      verifyNoMoreInteractions(listener);

      await expectLater(
        container.read(provider.future),
        completion(21),
      );
      expect(
        container.read(provider),
        const AsyncData<int>(21),
      );
    });

    test('can be refreshed', () async {
      var result = 0;
      final container = createContainer();
      final provider =
          StreamProvider.autoDispose((ref) => Stream.value(result));

      container.listen(provider, (_, __) {});

      expect(await container.read(provider.future), 0);
      expect(container.read(provider), const AsyncValue.data(0));

      result = 1;
      expect(
        container.refresh(provider),
        const AsyncLoading<int>()
            .copyWithPrevious(const AsyncValue<int>.data(0)),
      );

      expect(await container.read(provider.future), 1);
      expect(container.read(provider), const AsyncValue.data(1));
    });

    test('does not update dependents if the created stream did not change',
        () async {
      final container = createContainer();
      final dep = StateProvider((ref) => 0);
      final provider = StreamProvider.autoDispose((ref) {
        ref.watch(dep);
        return const Stream<int>.empty();
      });
      final listener = Listener<AsyncValue<int>>();

      container.listen(provider, listener.call, fireImmediately: true);

      verifyOnly(listener, listener(null, const AsyncValue.loading()));

      container.read(dep.notifier).state++;
      await container.pump();

      verifyNoMoreInteractions(listener);
    });

    test(
<<<<<<< HEAD
=======
        '.stream does not update dependents if the created stream did not change',
        () async {
      final container = createContainer();
      final dep = StateProvider((ref) => 0);
      final provider = StreamProvider.autoDispose((ref) {
        ref.watch(dep);
        return const Stream<int>.empty();
      });
      final listener = Listener<Stream<int>>();

      // ignore: deprecated_member_use_from_same_package
      container.listen(provider.stream, listener.call, fireImmediately: true);

      verifyOnly(listener, listener(any, any));

      container.read(dep.notifier).state++;
      await container.pump();

      verifyNoMoreInteractions(listener);
    });

    test(
>>>>>>> 6fcd4886
        '.future does not update dependents if the created future did not change',
        () async {
      final container = createContainer();
      final dep = StateProvider((ref) => 0);
      final provider = StreamProvider.autoDispose((ref) {
        ref.watch(dep);
        return const Stream<int>.empty();
      });
      final listener = Listener<Future<int>>();

      container.listen(provider.future, listener.call, fireImmediately: true);

      verifyOnly(listener, listener(any, any));

      container.read(dep.notifier).state++;
      await container.pump();

      verifyNoMoreInteractions(listener);

      // No value were emitted, so the future will fail. Catching the error to
      // avoid false positive.
      // ignore: unawaited_futures, avoid_types_on_closure_parameters
      container.read(provider.future).catchError((Object _) => 0);
    });

    group('scoping an override overrides all the associated subproviders', () {
      test('when passing the provider itself', () async {
        final provider = StreamProvider.autoDispose((ref) => Stream.value(0));
        final root = createContainer();
        final container = createContainer(parent: root, overrides: [provider]);

        expect(await container.read(provider.future), 0);
        expect(container.read(provider), const AsyncValue.data(0));
        expect(root.getAllProviderElements(), isEmpty);
        expect(
          container.getAllProviderElements(),
          unorderedEquals(<Object?>[
            isA<ProviderElementBase<Object?>>()
                .having((e) => e.origin, 'origin', provider),
          ]),
        );
      });

      // test('when using provider.overrideWithValue', () async {
      //   final provider = StreamProvider.autoDispose((ref) => Stream.value(0));
      //   final root = createContainer();
      //   final container = createContainer(parent: root, overrides: [
      //     provider.overrideWithValue(const AsyncValue.data(42)),
      //   ]);

      //   expect(await container.read(provider.stream).first, 42);
      //   expect(await container.read(provider.future), 42);
      //   expect(container.read(provider), const AsyncValue.data(42));
      //   expect(root.getAllProviderElements(), isEmpty);
      //   expect(
      //     container.getAllProviderElements(),
      //     unorderedEquals(<Object?>[
      //       isA<ProviderElementBase<Object?>>()
      //           .having((e) => e.origin, 'origin', provider),
      //       isA<ProviderElementBase<Object?>>()
      //           .having((e) => e.origin, 'origin', provider.future),
      //       isA<ProviderElementBase<Object?>>()
      //           .having((e) => e.origin, 'origin', provider.stream),
      //     ]),
      //   );
      // });

      test('when using provider.overrideWith', () async {
        final provider = StreamProvider.autoDispose((ref) => Stream.value(0));
        final root = createContainer();
        final container = createContainer(
          parent: root,
          overrides: [
            provider.overrideWith((ref) => Stream.value(42)),
          ],
        );

        expect(await container.read(provider.future), 42);
        expect(container.read(provider), const AsyncValue.data(42));
        expect(root.getAllProviderElements(), isEmpty);
        expect(
          container.getAllProviderElements(),
          unorderedEquals(<Object?>[
            isA<ProviderElementBase<Object?>>()
                .having((e) => e.origin, 'origin', provider),
          ]),
        );
      });
    });

    test('works', () async {
      var stream = Stream.value(42);
      final onDispose = OnDisposeMock();
      final provider = StreamProvider.autoDispose((ref) {
        ref.onDispose(onDispose.call);
        return stream;
      });
      final container = createContainer();
      final listener = Listener<AsyncValue<int>>();

      final sub =
          container.listen(provider, listener.call, fireImmediately: true);

      verifyOnly(listener, listener(null, const AsyncValue.loading()));

      sub.close();

      await container.pump();

      verifyOnly(onDispose, onDispose());

      stream = Stream.value(21);

      container.listen(
        provider,
        listener.call,
        fireImmediately: true,
      );

      verifyOnly(listener, listener(null, const AsyncValue.loading()));

      await container.pump();

      verifyOnly(
        listener,
        listener(const AsyncValue.loading(), const AsyncValue.data(21)),
      );
    });
  });
}<|MERGE_RESOLUTION|>--- conflicted
+++ resolved
@@ -155,31 +155,6 @@
     });
 
     test(
-<<<<<<< HEAD
-=======
-        '.stream does not update dependents if the created stream did not change',
-        () async {
-      final container = createContainer();
-      final dep = StateProvider((ref) => 0);
-      final provider = StreamProvider.autoDispose((ref) {
-        ref.watch(dep);
-        return const Stream<int>.empty();
-      });
-      final listener = Listener<Stream<int>>();
-
-      // ignore: deprecated_member_use_from_same_package
-      container.listen(provider.stream, listener.call, fireImmediately: true);
-
-      verifyOnly(listener, listener(any, any));
-
-      container.read(dep.notifier).state++;
-      await container.pump();
-
-      verifyNoMoreInteractions(listener);
-    });
-
-    test(
->>>>>>> 6fcd4886
         '.future does not update dependents if the created future did not change',
         () async {
       final container = createContainer();
