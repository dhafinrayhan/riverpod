--- conflicted
+++ resolved
@@ -1,13 +1,12 @@
-<<<<<<< HEAD
-## 3.0.0-dev.0 - 2023-10-29
-=======
+## WIP
+
+
 ## Unreleased patch
 
 - Exceptions in asynchronous providers are now correctly received
   by `ProviderObserver.providerDidFail`.
 
-## 2.4.5 - 2023-10-28
->>>>>>> 441977ed
+## 3.0.0-dev.0 - 2023-10-29
 
 - **Breaking**: `AsyncValue` is now "sealed" and `AsyncData/AsyncLoading/AsyncError`
   are "final". This means that it is no-longer possible to subclass
