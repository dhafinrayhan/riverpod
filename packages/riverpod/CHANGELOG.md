<<<<<<< HEAD
## Unreleased 3.0.0-dev.0

- **Breaking**: `AsyncValue` is now "sealed" and `AsyncData/AsyncLoading/AsyncError`
  are "final". This means that it is no-longer possible to subclass
  `AsyncValue` or the associated classes.
- **Breaking**: Removed everything marked as "deprecated"
- Bumped minimum Dart SDK to >= 3.0.0-dev
=======
## Unreleased fix

- Support assigning `AsyncValue<T>` to `AsyncNotifier<void>.state`
>>>>>>> 6f898c0c

## 2.4.4 - 2023-10-15

- Update the documentation of `provider.argument` to match the behavior of generated providers.

## 2.4.3 - 2023-10-06

- Fixed incorrect `@visibleForTesting` warning.

## 2.4.1 - 2023-09-27

- Fix invalid Dart docs (thanks to @srawlins)

## 2.4.0 - 2023-09-04

- Added `Notifier.stateOrNull`.
  This will return `null` if used when the notifier has yet to be initialized
  or is in error state.

## 2.3.10 - 2023-08-28

Riverpod now requires package:meta >=1.9.0

## 2.3.8 - 2023-08-28

- Fix some exceptions causing Flutter asking to demangle stacktraces (#1874)
- Fix out of date `AsyncValue` docs.

## 2.3.7 - 2023-08-16

- Added support for state_notifier 1.0.0
- `Notifier.state` is now accessible inside tests

## 2.3.6 - 2023-04-24

- Improved error message for missing `dependencies` (thanks to @ValentinVignal)
- Fixed various typos in the documentation (thanks to @ValentinVignal)
- Fix not disposing autoDispose family providers

## 2.3.5 - 2023-04-18

- fix `AsyncValue.isReloading` docs

## 2.3.4 - 2023-04-07

- Fixes an issue with nested ProviderScope (thanks to @jeiea)

## 2.3.3 - 2023-04-06

- The debugger no-longer pauses on uncaught exceptions inside providers.
  This was voluntary, but too many people have complained that it often
  is a false positive.
- Removed unused dependency (thanks to @passsy)

## 2.3.2 - 2023-03-13

- Deprecated the generic parameter of `Family`.
  This will enable implementing generic providers in `riverpod_generator` once
  it is removed.
- Updated documentation

## 2.3.1 - 2023-03-09

- Updated `AsyncValue.value/valueOrNull` docs to cover the "previous value" cases (thanks to @AhmedLSayed9)

## 2.3.0

- Added `StreamNotifier` + `StreamNotifierProvider`.
  This is for building a `StreamProvider` while exposing ways to modify the stream.

  It is primarily meant to be used using code-generation via riverpod_generator,
  by writing:

  ```dart
  @riverpod
  class Example extends _$Example {
    @override
    Stream<Model> build() {
      // TODO return some stream
    }
  }
  ```

- Deprecated `StreamProvider.stream`
  Instead of:

  ```dart
  ref.watch(provider.stream).listen(...)
  ```

  do:

  ```dart
  ref.listen(provider, (_, value) {...});
  ```

  Instead of:

  ```dart
  final a = StreamProvider((ref) {
    return ref.watch(b.stream).map((e) => Model(e));
  })
  ```

  Do:

  ```dart
  final a = FutureProvider((ref) async {
    final e = await ref.watch(b.future);
    return Model(e);
  })
  ```

- Some restrictions on the `dependencies` parameter of providers have been lifted.
  It is no-longer necessary to include providers which do not themselves specify `dependencies`.
  All providers should specify `dependencies` if they are scoped at any point.

- Annotated `Notifier.state` setter as protected.

## 2.2.0

- Improve type-inference when using `AsyncValue.whenOrNull` (thanks to @AhmedLSayed9)
- Fixed AsyncValue.asError incorrectly not preserving the generic type
- Internal refactoring for riverpod_generator

## 2.1.3

Fixes an issue with `FutureProvider<void>` (#2028)

## 2.1.2

- Update dependencies.
- fixes an exception on newer Dart versions
- fixes an edge-case where `FutureProvider`/`AsyncNotifier` did not emit the new state when the created `Future` completed (#1997)
- fixes errors inside FutureProvider/AsyncNotifier/StreamProvider not preserving the previous state (if any).

## 2.1.1

Fix typos

## 2.1.0

A small release adding missing utilities and fixing some web related issues.

- Added `provider.overrideWith((ref) => state`)
- Added `FutureProviderRef.future`.
- Deprecated `StateProvider.state`
  Instead, use either `ref.watch(stateProvider)` or `ref.read(stateProvider.notifier).state =`
- Deprecated `provider.overrideWithProvider`. Instead use `provider.overrideWith`
- Added `Ref.notifyListeners()` to forcibly notify dependents.
  This can be useful for mutable state.
- Added `@useResult` to `Ref.refresh`/`WidgetRef.refresh`
- Added `Ref.exists` to check whether a provider is initialized or not.
- `FutureProvider`, `StreamProvider` and `AsyncNotifierProvider` now preserve the
  previous data/error when going back to loading.
  This is done by allowing `AsyncLoading` to optionally contain a value/error.
- Added `AsyncValue.when(skipLoadingOnReload: bool, skipLoadingOnRefresh: bool, skipError: bool)`
  flags to give fine control over whether the UI should show `loading`
  or `data/error` cases.
- Add `AsyncValue.requireValue`, to forcibly obtain the `value` and throw if in
  loading/error state
- Doing `ref.watch(futureProvider.future)` can no-longer return a `SynchronousFuture`.
  That behavior could break various `Future` utilities, such as `Future.wait`
- Add `AsyncValue.copyWithPrevious(..., isRefresh: false)` to differentiate
  rebuilds from `ref.watch` vs rebuilds from `ref.refresh`.
- ProviderContainer no-longer throws when disposed if it has an undisposed child ProviderContainer.

- Fixes a stackoverflow on Web caused by Dart (thanks to @leehack)
- Fixes a bug when the root ProviderContainer is not associated with a ProviderScope.
- Fixes a case where a circular dependency between providers was incorrectly allowed (#1766)

## 2.0.2

- **FIX**: Fixed an assert error if a `family` depends on itself while specifying `dependencies`. (#1721).

## 2.0.2

Fixed an assert error if a `family` depends on itself while specifying `dependencies`.

## 2.0.1

Updated changelog (see 2.0.0)

## 2.0.0

Here is the changelog for all the changes in the 2.0 version.
An article is in progress and will be linked here once available.

**Breaking changes**:

- `FutureProvider.stream` is removed.
- Using `overrideWithProvider`, it is no-longer possible to override a provider
  with a different type of provider (such as overriding `FutureProvider` with a `StreamProvider`).
- `AsyncError.stackTrace` is now a required positional parameter and non-nullable
- All `overrideWithValue` methods are removed, besides `Provider.overrideWithValue`.
  This change is temporary, and these methods will be reintroduced in a later version.
  In the meantime, you can use `overrideWithProvider`.
- Modifiers (`provider.future`, `provider.state`, ...) no-longer are providers, and therefore no-longer
  appear inside `ProviderObserver`.
- The `Reader` typedef is removed. Use `Ref` instead.
- `ProviderListener` is removed. Used `ref.listen` instead.
- Removed the deprecated `ProviderReference`.
- Providers no-longer throw a `ProviderException` if an exception was thrown while building their value.
  Instead, they will rethrow the thrown exception and its stacktrace.
- It is no longer possible to pass `provider.future/.notifier/...` to the parameter `dependencies` of provider.
  Passing the provider directly is enough.
- The `Family` type now has a single generic parameter instead of 3.

Non-breaking changes:

- Upgrade minimum required Dart SDK version to 2.17.0
- Added `provider.selectAsync`, which allows to both await an async value
  while also filtering rebuilds.
- Added `ref.listenSelf`, for subscribing to changes of a provider within
  that provider.
  That can be useful for logging purposes or storing the state of a provider
  in a DB.
- Added `container.invalidate(provider)`/`ref.invalidate(provider)` and `ref.invalidateSelf()`.
  These are similar to `ref.refresh` methods, but do not immediately rebuild the provider.

These methods are safer than `ref.refresh` as they can avoid a provider
rebuilding twice in a quick succession.

- Added `ref.onAddListener`, `ref.onRemoveListener`, `ref.onCancel` and
  `ref.onResume`. All of which allow performing side-effects when providers
  are listened or stop being listened.

- A new `AutoDisposeRef.keepAlive()` function is added. It is meant to replace
  `AutoDisposeRef.maintainState` to make logic for preventing the disposal of a provider more reusable.
- feat; `AutoDisposeRef.maintainState` is deprecated. Use the new `AutoDisposeRef.keepAlive()` instead.
- Add support for `ref.invalidate(family)` to recompute an entire family (#1517)
- Added `AsyncValue.valueOrNull` to obtain the value while ignoring potential errors.
- Added new functionalities to `AsyncValue`: `hasError`, `hasData`, `asError`, `isLoading`
  , `copyWithPrevious` and `unwrapPrevious`.

Fixes:

- fixed a bug where `AsyncValue.whenData` did not preserve `AsyncValue.isLoading/isRefreshing`
- `StateProvider` and `StateNotifierProvider` no longer notify their listeners
  on `ref.refresh` if the new result is identical to the old one.
- fixed potential null exception when using `autoDispose`
- fixed a bug where unmounting a nested ProviderScope could cause an exception (#1400)
- Fixed an issue where providers were incorrectly allowed to depend on themselves,
  breaking `autoDispose` in the process.
- Fixed a memory leak when using `StateProvider.autoDispose`'s `.state`
- Fix `ProviderObserver.didDisposeProvider` not executing on provider refresh.
- Fixed an issue where `AsyncValue.value` did not throw if there is an error.
- Fixed a cast error when overriding a provider with a more specific provider type (#1100)
- Fixed a bug where `onDispose` listeners could be executed twice under certain
  conditions when using `autoDispose`.
- Fixed an issue where refreshing a `provider.future`/`provider.stream` did work properly
- Fixed false positive with `ref.watch` asserts

## 2.0.0-dev.9

Fix Timer leak when using `cacheTime`/`disposeDelay` and disposing a `ProviderContainer`

## 2.0.0-dev.8

fix: a bug where unmounting a nested ProviderScope could cause an exception (#1400)

## 2.0.0-dev.7

Upgrade minimum required Dart SDK version to 2.17.0

## 2.0.0-dev.6

- Added `AsyncValue.valueOrNull` to obtain the value while ignoring potential errors.
- Fixed an issue where `AsyncValue.value` did not throw if there is an error.
- Fix families not applying cacheTime/disposeDelay
- Fixed a bug where an exception may be thrown asynchronously after a
  `KeepAliveLink` is cancelled.

## 2.0.0-dev.5

- Fixed a bug where emitting an `AsyncData` after an `AsyncError` leads to `AsyncValue.hasError` to be true

## 2.0.0-dev.4

- Added `ref.listenSelf`, for subscribing to changes of a provider within
  that provider.
  That can be useful for logging purposes or storing the state of a provider
  in a DB.
- Added `disposeDelay` to all `autoDispose` providers and to `ProviderContainer`/`ProviderScope`.
  This configures the amount of time before a provider is disposed when it is
  not listened.

- Added `container.invalidate(provider)`/`ref.invalidate(provider)` and `ref.invalidateSelf()`.
  These are similar to `ref.refresh` methods, but do not immediately rebuild the provider.

  These methods are safer than `ref.refresh` as they can avoid a provider
  rebuilding twice in a quick succession.

- The duration passed to `cacheTime` now represents the minimum amount of
  time after the latest change of a provider, instead of the first time
  a provider built.

- Fixed an issue where providers were incorrectly allowed to depend on themselves,
  breaking `autoDispose` in the process.

- Fixed a memory leak when using `StateProvider.autoDispose`'s `.state`

- Fix `ProviderObserver.didDisposeProvider` not executing on provider refresh.

## 2.0.0-dev.3

When calling `ref.listen` on a provider, this provider will now properly
rebuild if one of its dependency had changed.

## 2.0.0-dev.2

- Deprecated `ref.maintainState=` in favor of a newly added `ref.keepAlive()`.
  This new `ref.keepAlive()` function is similar to `maintainState` but
  better handles cases where we have multiple logics that want to
  keep the state of a provider alive for some period of time.

- Removed the deprecated `ProviderReference`.

- Added `ProviderContainer.cacheTime` and `MyProvider.autoDispose(..., cacheTime: duration)`.
  `cacheTime` is used to keep an `autoDispose` provider alive for at least
  a minimum amount of time before it gets disposed if not listened.

- Added `ref.onAddListener`, `ref.onRemoveListener`, `ref.onCancel` and
  `ref.onResume`. All of which allow performing side-effects when providers
  are listened or stop being listened.

## 2.0.0-dev.1

- Now requires Dart 2.16

- **Breaking** Providers no-longer throw a `ProviderException` if an exception was thrown while building their value.
  Instead, they will rethrow the thrown exception and its stacktrace.
- Removed `AsyncValue`'s `isError`/`isData`

- Added new functionalities to `AsyncValue`: `hasError`, `hasData`, `copyWithPrevious`
- Added `provider.selectAsync`, which allows to both await an async value
  while also filtering rebuilds.
- When a provider emits an `AsyncError` followed by an `AsyncData`,
  the `AsyncData` emitted will now contain the latest error/stackTrace too.

- Fixed a cast error when overriding a provider with a more specific provider type (#1100)
- Fixed a bug where `onDispose` listeners could be executed twice under certain
  conditions when using `autoDispose`.

## 2.0.0-dev.0

- **Breaking** After a provider has emitted an `AsyncValue.data` or `AsyncValue.error`,
  that provider will no longer emit an `AsyncValue.loading`.
  Instead, it will re-emit the latest value, but with the property
  `AsyncValue.isRefreshing` to true.

  This allows the UI to keep showing the previous data/error when a provider
  is being refreshed.

- Adding `isLoading`, `isError`, `isData` and `asError` to `AsyncValue`.
  Those getters allow interacting with `AsyncValue` without having to rely on
  pattern matching.
- Fixed an issue where refreshing a `provider.future`/`provider.stream` did work properly
- Fixed false positive with `ref.watch` asserts

## 1.0.3

Removed an assert preventing from overriding the same provider/family
multiple times on a `ProviderScope`/`ProviderContainer`.

## 1.0.2

Fixed a null exception on web

## 1.0.1

Improved the performance of the assert which verifies that providers properly
respect their `dependencies` variable.

## 1.0.0

Riverpod is now stable!

### General changes

- **Breaking**: `ProviderContainer.debugProviderValues` and `ProviderContainer.debugProviderElements` are removed.
  You can now instead use `ProviderContainer.getAllProviderElements`.
- Increased minimum SDK version to 2.14.0
- **Breaking** The return value when reading a `StateProvider` changed.
  Before, doing `ref.read(someStateProvider)` would return the `StateController` instance.
  Now, this will only return the state of the `StateController`.
  This new behaviour matches `StateNotifierProvider`.

  For a simple migration, the old behavior is available by writing
  `ref.read(someStateProvider.state)`.

- Added `ref.listen` for triggering actions inside providers/widgets when a provider changes.

  It can be used to listen to another provider without recreating the provider state:

  ```dart
  final counterProvider = StateNotifierProvider<Counter, int>(...);

  final anotherProvider = Provider<T>((ref) {
    ref.listen<int>(counterProvider, (previous, count) {
      print('counter changed from $previous to $count');
    });
  });
  ```

  Alternatively, it can be used by widgets to show modals/dialogs:

  ```dart
  final counterProvider = StateNotifierProvider<Counter, int>(...);

  class Example extends ConsumerWidget {
    @override
    Widget build(BuildContext context, WidgetRef ref) {
      ref.listen<int>(counterProvider, (previous, count) {
        showDialog(...);
      });
    }
  }
  ```

- It is now possible to "await" all providers that emit an `AsyncValue` (previously limited to `FutureProvider`/`StreamProvider`).
  This includes cases where a `StateNotifierProvider` exposes an `AsyncValue`:

  ```dart
  class MyAsyncStateNotifier extends StateNotifier<AsyncValue<MyState>> {
    MyAsyncStateNotifier(): super(AsyncValue.loading()) {
      // TODO fetch some data and update the state when it is obtained
    }
  }

  final myAsyncStateNotifierProvider = StateNotifierProvider<MyAsyncStateNotifier, AsyncValue<MyState>>((ref) {
    return MyAsyncStateNotifier();
  });

  final someFutureProvider = FutureProvider((ref) async {
    MyState myState = await ref.watch(myAsyncStateNotifierProvider.future);
  });
  ```

- Deprecated `StreamProvider.last` in favor of `StreamProvider.future`.

- `StreamProvider.future`, `StreamProvider.stream` and `FutureProvider.future` now
  expose a future/stream that is independent from how many times the associated provider "rebuilt":
  - if a `StreamProvider` rebuild before its stream emitted any value,
    `StreamProvider.future` will resolve with the first value of the new stream instead.
  - if a `FutureProvider` rebuild before its future completes,
    `FutureProvider.future` will resolve with the result of the new future instead.
- You can now override any provider with any other provider, as long as the value
  that they expose matches. For example, it is possible to override a `StreamProvider<Model>`
  with a `Provider<AsyncValue<Model>>`.
- `ref.onDispose` now calls the dispose function as soon as one of the provider's
  dependencies is known to have changed
- Providers can now call `ref.refresh` to refresh a provider, instead of having
  to do `ref.container.refresh`.
- Providers no longer wait until their next read to recompute their state if one
  of their dependencies changed and they have listeners.
- Added `ProviderContainer.pump`, a utility to easily "await" until providers
  notify their listeners or are disposed.
- fixed an issue when using both `family` and `autoDispose` that could lead to an inconsistent state

### Unified the syntax for interacting with providers

- `ProviderReference` is deprecated in favor of `Ref`.
- `ref.watch` now supports `myProvider.select((value) => ...)`.
  This allows filtering rebuilds:

  ```dart
  final userProvider = StateNotifierProvider<UserController, User>(...);

  final anotherProvider = Provider((ref) {
    // With this syntax, the Consumer will not rebuild if `userProvider`
    // emits a new User but its "name" didn't change.
    bool userName = ref.watch(userProvider.select((user) => user.name));
  });
  ```

- **Breaking**: `ProviderObserver.didUpdateProvider` now receives both the previous and new value.
- **Breaking**: `ProviderObserver.mayHaveChanged` is removed.

- **Breaking**: `Family.overrideWithProvider` now must create a provider:

  ```dart
  final family = Provider.family<State, Arg>(...);

  family.overrideWithProvider(
    (Arg arg) => Provider<State>((ref) => ...)
  );
  ```

- All providers now receive a custom subclass of `ProviderRefBase` as a parameter:

  ```dart
  Provider<T>((ProviderRef<T> ref) {...});
  FutureProvider<T>((FutureProviderRef<T> ref) {...});
  StateProvider<T>((StateProviderRef<T> ref) {...});
  ```

  That allows providers to implement features that is not shared with other providers.

  - `Provider`, `FutureProvider` and `StreamProvider`'s `ref` now have a `state` property,
    which represents the currently exposed value. Modifying it will notify the listeners:

    ```dart
    Provider<int>((ref) {
      ref.listen(onIncrementProvider, (_) {
        ref.state++;
      });

      return 0;
    });
    ```

  - `StateProvider`'s `ref` now has a `controller` property, which allows the
    provider to access the `StateController` exposed.

- **Breaking**: `ProviderReference.mounted` is removed. You can implement something similar using `onDispose`:
  ```dart
  Provider<T>((ref) {
    var mounted = true;
    ref.onDispose(() => mounted = false);
  });
  ```

### All providers can now be scoped.

- **Breaking**: `ScopedProvider` is removed.
  To migrate, change `ScopedProvider`s to `Provider`s.

- All providers now come with an extra named parameter called `dependencies`.
  This parameter optionally allows defining the list of providers/families that this
  new provider depends on:

  ```dart
  final a = Provider(...);

  final b = Provider((ref) => ref.watch(a), dependencies: [a]);
  ```

  By doing so, this will tell Riverpod to automatically override `b` if `a` gets overridden.

### Updated `AsyncValue`:

- **Breaking** `AsyncValue.copyWith` is removed
- **Breaking** `AsyncValue.error(..., stacktrace)` is now a named parameter instead of positional parameter.
- Deprecated `AsyncValue.data` in favor of `AsyncValue.value`
- Allowed `AsyncData`, `AsyncError` and `AsyncLoading` to be extended
- Added `AsyncValue.whenOrNull`, similar to `whenOrElse` but instead of an
  "orElse" parameter, returns `null`.
- Added `AsyncValue.value`, which allows reading the value without handling
  loading/error states.
- `AsyncError` can now be instantiated with `const`.

- Added `StateController.update`, to simplify updating the state from the previous state:
  ```dart
  final provider = StateController((ref) => 0);
  ...
  ref.read(provider).update((state) => state + 1);
  ```
- It is no longer allowed to use `ref.watch` or `ref.read` inside a selector:

  ```dart
  provider.select((value) => ref.watch(something)); // KO, cannot use ref.watch inside selectors
  ```

- FutureProvider now creates a `FutureOr<T>` instead of a `Future<T>`.
  That allows bypassing the loading state in the event where a value was synchronously available.

### Bug fixes

- Fixed a bug where widgets were not rebuilding in release mode under certain conditions
- **FIX**: StreamProvider.last no longer throws a StateError when no value were emitted (#296).
- fixed an issue where when chaining providers, widgets may re-render
  a frame late, potentially causing a flicker. (see #648)

## 1.0.0-dev.10

Fixed a bug where reading a provider within a consumer could throw (#796)

## 1.0.0-dev.9

Fix an issue where `*Provider.autoDispose` were not able to specify the
`dependencies` parameter.

## 1.0.0-dev.8

### Future/StreamProvider

- FutureProvider now creates a `FutureOr<T>` instead of a `Future<T>`
  That allows bypassing the loading state in the event where a value was synchronously available.

- During loading and error states, `FutureProvider` and `StreamProvider` now expose the
  latest value through `AsyncValue`.
  That allows UI to show the previous data while some new data is loading,
  instead of showing a spinner:

  ```dart
  final provider = FutureProvider<User>((ref) async {
    ref.watch(anotherProvider); // may cause `provider` to rebuild

    return fetchSomething();
  })
  ...

  Widget build(context, ref) {
    return ref.watch(provider).when(
      error: (err, stack, _) => Text('error'),
      data: (user) => Text('Hello ${user.name}'),
      loading: (previous) {
        if (previous is AsyncData<User>) {
          return Text('loading ... (previous: ${previous.value.name})');
        }

        return CircularProgressIndicator();
      }
    );

  }
  ```

### AsyncValue

- **Breaking** `AsyncValue.copyWith` is removed
- **Breaking** `AsyncValue.error(..., stacktrace)` is now a named parameter instead of positional parameter.
- **Breaking** `AsyncValue.when(loading: )` and `AsyncValue.when(error: )` (and `when` variants)
  now receive an extra "previous" parameter.
- Deprecated `AsyncValue.data` in favor of `AsyncValue.value`
- Allowed `AsyncData`, `AsyncError` and `AsyncLoading` to be extended
- Added `AsyncValue.whenOrNull`, similar to `whenOrElse` but instead of an
  "orElse" parameter, returns `null`.
- Added `AsyncValue.value`, which allows reading the value without handling
  loading/error states.
- `AsyncError` can now be instantiated with `const`.
- `AsyncLoading` and `AsyncError` now optionally includes the previous state.

### General

- **Breaking** All `overrideWithProvider` methods are removed.
  To migrate, instead use `overrideWithValue`.
- All providers now come with an extra named parameter called `dependencies`.
  This parameter optionally allows defining the list of providers/families that this
  new provider depends on:

  ```dart
  final a = Provider(...);

  final b = Provider((ref) => ref.watch(a), dependencies: [a]);
  ```

  By doing so, this will tell Riverpod to automatically override `b` if `a` gets overridden.

- Added `StateController.update`, to simplify updating the state from the previous state:
  ```dart
  final provider = StateController((ref) => 0);
  ...
  ref.read(provider).update((state) => state + 1);
  ```
- It is no longer allowed to use `ref.watch` or `ref.read` inside a selector:
  ```dart
  provider.select((value) => ref.watch(something)); // KO, cannot user ref.watch inside selectors
  ```

### Bug-fixes

- fixed a bug where providers were rebuilding even when not being listened to
- fixed `ref.listen` now working when downcasting the value of a provider.
- fixed a bug where disposing a scoped `ProviderContainer` could cause other
  `ProviderContainer`s to stop working.
- fixed an issue where conditionally depending on an "autoDispose" provider
  may not properly dispose of it (see #712)
- fixed an issue where when chaining providers, widgets may re-render
  a frame late, potentially causing a flicker. (see #648)

## 1.0.0-dev.7

- Fixed `ProviderObserver` not working when modifying a `StateProvider`.
- Fixed a bug where scoped provider were potentially not disposed
- Fixed a bug where widgets were not rebuilding in release mode under certain conditions

## 1.0.0-dev.6

- **FIX**: StreamProvider.last no longer throws a StateError when no value were emitted (#296).
- Re-enabled debug assertions that were temporarily disabled by previous dev versions.
- Allows families to be scoped/overridden
- Fixed bugs with `ref.refresh` not working on some providers
- renamed `ProviderBase.recreateShouldNotify` to `updateShouldNotify`

## 1.0.0-dev.5

Fixed an issue where provider listeners could not be called properly.

## 1.0.0-dev.3

Fixed various issues related to scoped providers.

## 1.0.0-dev.2

- All providers can now be scoped.
- **breaking**: `ScopedProvider` is removed. To migrate, change `ScopedProvider`s to `Provider`s.

## 1.0.0-dev.1

- Add missing exports (see #532)

## 1.0.0-dev.0

- `ref.watch` now support `myProvider.select((value) => ...)`.
  This allows filtering rebuilds:

  ```dart
  final userProvider = StateNotifierProvider<UserController, User>(...);

  final anotherProvider = Provider((ref) {
    // With this syntax, the Consumer will not rebuild if `userProvider`
    // emits a new User but its "name" didn't change.
    bool userName = ref.watch(userProvider.select((user) => user.name));
  });
  ```

- **Breaking**: `Family.overrideWithProvider` now must create a provider:

  ```dart
  final family = Provider.family<State, Arg>(...);

  family.overrideWithProvider(
    (Arg arg) => Provider<State>((ref) => ...)
  );
  ```

- **Breaking**: `ProviderObserver.didUpdateProvider` now receives both the previous and new value.
- **Breaking**: `ProviderObserver.mayHaveChanged` is removed.
- Added `ref.listen`, used to listen to another provider without recreating the provider state:

  ```dart
  final counter = StateNotifierProvider<Counter, int>(...);

  final anotherProvider = Provider<T>((ref) {
    ref.listen<int>(counter, (count) {
      print('counter change: $count');
    });
  });
  ```

- `ProviderReference` is deprecated in favor of `ProviderRefBase`.
- All providers now receive a custom subclass of `ProviderRefBase` as a parameter:

  ```dart
  Provider<T>((ProviderRef<T> ref) {...});
  FutureProvider<T>((FutureProviderRef<T> ref) {...});
  StateProvider<T>((StateProviderRef<T> ref) {...});
  ```

  That allows providers to implement features that is not shared with other providers.

  - `Provider`, `FutureProvider` and `StreamProvider`'s `ref` now have a `state` property,
    which represents the currently exposed value. Modifying it will notify the listeners:

    ```dart
    Provider<int>((ref) {
      ref.listen(onIncrementProvider, (_) {
        ref.state++;
      });

      return 0;
    });
    ```

  - `StateProvider`'s `ref` now has a `controller` property, which allows the
    provider to access the `StateController` exposed.

- **Breaking**: `ProviderReference.mounted` is removed. You can implement something similar using `onDispose`:
  ```dart
  Provider<T>((ref) {
    var mounted = true;
    ref.onDispose(() => mounted = false);
  });
  ```
- **Breaking**: `ProviderContainer.debugProviderValues` and `ProviderContainer.debugProviderElements` are removed.
  You can now instead use `ProviderContainer.getAllProviderElements`.
- `StreamProvider.last`, `StreamProvider.stream` and `FutureProvider.future` now
  expose a future/stream that is independent from how many times the associated provider "rebuilt":
  - if a `StreamProvider` rebuild before its stream emitted any value,
    `StreamProvider.last` will resolve with the first value of the new stream instead.
  - if a `FutureProvider` rebuild before its future completes,
    `FutureProvider.future` will resolve with the result of the new future instead.
- You can now override any provider with any other provider, as long as the value
  that they expose matches. For example, it is possible to override a `StreamProvider<Model>`
  with a `Provider<AsyncValue<Model>>`.
- `ref.onDispose` now calls the dispose function as soon as one of the provider's
  dependency is known to have changed
- Providers can now call `ref.refresh` to refresh a provider, instead of having
  to do `ref.container.refresh`.
- Providers no longer wait until their next read to recompute their state if one
  of their dependencies changed and they have listeners.
- Added `ProviderContainer.pump`, a utility to easily "await" until providers
  notify their listeners or are disposed.
- fixed an issue when using both `family` and `autoDispose` that could lead to an inconsistent state

## 0.14.0+3

Removed an assert that could cause issues when an application is partially migrated to null safety.

## 0.14.0+1

- Re-added `StateProvider.overrideWithValue`/`StateProvider.overrideWithProvider` that were unvoluntarily removed.

## 0.14.0

- **BREAKING CHANGE** The `Listener`/`LocatorMixin` typedefs are removed as the former could cause a name
  conflict with the widget named `Listener` and the latter is not supported when using Riverpod.
- **BREAKING CHANGE** The syntax for using `StateNotifierProvider` was updated.
  Before:

  ```dart
  class MyStateNotifier extends StateNotifier<MyModel> {...}

  final provider = StateNotifierProvider<MyStateNotifier>((ref) => MyStateNotifier());

  ...
  Widget build(context, watch) {
    MyStateNotifier notifier = watch(provider);
    MyModel model = watch(provider.state);
  }
  ```

  After:

  ```dart
  class MyStateNotifier extends StateNotifier<MyModel> {...}

  final provider = StateNotifierProvider<MyStateNotifier, MyModel>>((ref) => MyStateNotifier());

  ...
  Widget build(context, watch) {
    MyStateNotifier notifier = watch(provider.notifier);
    MyModel model = watch(provider);
  }
  ```

  See also https://github.com/rrousselGit/riverpod/issues/341 for more information.

- **BREAKING CHANGE** It is no longer possible to override `StreamProvider.stream/last` and `FutureProvider.future`.
- feat: Calling `ProviderContainer.dispose` multiple time no longer throws.
  This simplifies the tear-off logic of tests.
- feat: Added `ChangeNotifierProvider.notifier` and `StateProvider.notifier`
  They allow obtaining the notifier associated with the provider, without causing widgets/providers to rebuild when the state updates.
- fix: overriding a `StateNotifierProvider`/`ChangeNotifierProvider` with `overrideWithValue` now correctly listens to the notifier.

## 0.13.1

- Fixed a bug where overriding a `FutureProvider` with an error value could cause tests to fail (see https://github.com/rrousselGit/riverpod/issues/355)

## 0.13.0

- stable null-safety release
- `ProviderObserver` can now have a const constructor
- Added the mechanism for state-inspection using the Flutter devtool
- loosened the version constraints of `freezed_annotation`
- deprecated `import 'riverpod/all.dart'`. Now everything is available with `riverpod/riverpod.dart`.
- Fixed a but where listening to `StreamProvider.last` could result in a `StateError` (#217)

## 0.13.0-nullsafety.3

- deprecated `import 'riverpod/all.dart'`. Now everything is available with `riverpod/riverpod.dart`.

## 0.13.0-nullsafety.1

- Fixed a but where listening to `StreamProvider.last` could result in a `StateError` (#217)

## 0.13.0-nullsafety.0

Migrated to null-safety

## 0.12.2

- Exported `AutoDisposeProviderRefBase`

## 0.12.1

- Fixed an remaining memory leak related to StreamProvider (see also https://github.com/rrousselGit/riverpod/issues/193)

## 0.12.0

- **Breaking** FutureProvider and StreamProvider no longer supports `null` as a valid value.
- Fixed a memory leak with StreamProvider (see also https://github.com/rrousselGit/riverpod/issues/193)

## 0.11.2

- Fixed a bug where providers (usually ScopedProviders) did not dispose correctly
  (see also https://github.com/rrousselGit/riverpod/issues/154).

## 0.11.0

- `package:riverpod/riverpod.dart` now exports `StateNotifier`
- Marked the providers with `@sealed` so that the IDE warns against
  implementing/subclassing providers.
- Fix mistakes in `AsyncValue.guard`'s documentation (thanks @mono0926)
- Loosened the version constraints of `freezed_annotation` to support `0.12.0`

## 0.10.0

- Fixed a bug where the state of a provider may be disposed when it shouldn't be disposed.

- Added a way to import the implementation class of providers with modifiers,
  such as `AutoDisposeProvider`.

  This is useful if you want to use Riverpod with the lint `always_specify_types`:

  ```dart
  import 'package:riverpod/all.dart';

  final AutoDisposeStateProvider<int> counter = StateProvider.autoDispose<int>((ProviderRefBase ref) {
    return 0;
  });
  ```

  If you do not use this lint, prefer using the default import instead, to not
  pollute your auto-complete.

## 0.8.0

- Renamed `ProviderContainer.debugProviderStates` to `ProviderContainer.debugProviderElements`
- Fixed a bug where updating `ProviderScope.overrides` may cause an exception
  for no reason (see https://github.com/rrousselGit/riverpod/issues/107)

## 0.7.0

- `ref.watch` on non ".autoDispose" providers can no longer read ".autoDispose"
  providers.

  For more info, see http://riverpod.dev/docs/concepts/modifiers/auto_dispose#the-argument-type-autodisposeprovider-cant-be-assigned-to-the-parameter-type-alwaysaliveproviderbase

- `ScopedProvider` now accepts `null` as a function:

  ```dart
  final example = ScopedProvider<int>(null);
  ```

  Which is equivalent to:

  ```dart
  final example = ScopedProvider<int>((watch) => throw UnimplementedError(''));
  ```

- Fixed a bug where `context.refresh` may not work properly if the widget tree
  contains multiple `ProviderScope`.

## 0.6.1

- Fixed a bug where when disposing `ProviderContainer`, providers may be disposed
  in an incorrect order.
- Improved the performances of reading providers by 25%

## 0.6.0

- Merged `Computed` and `Provider`. Now, all providers have the ability to rebuild
  their state when one of the object they listen changed.

  To migrate, change:

  ```dart
  final provider = Provider(...);
  final example = Computed((watch) {
    final value = watch(provider);
    return value;
  });
  ```

  into:

  ```dart
  final provider = Provider(...);
  final example = Provider((ref) {
    final value = ref.watch(provider);
    return value;
  });
  ```

- `Computed` (now `Provider`) no longer deeply compare collections to avoid rebuilds.
  Comparing the content of lists is quite expensive and actually rarely useful.
  Now, a simple `==` comparison is used.

- Renamed `ProviderStateOwner` to `ProviderContainer`
- Renamed `ProviderStateOwnerObserver` to `ProviderObserver`

- It is no longer possible to override a provider anywhere in the widget tree.
  Providers can only be overridden in the top-most `ProviderContainer`.

- Providers can now read values which may change over time using `ref.read` and `ref.watch`.
  When using `ref.watch`, if the value obtained changes, this will cause the provider
  to re-create its state.

- It is no longer possible to add `ProviderObserver` anywhere in the widget tree.
  They can be added only on the top-most `ProviderContainer`.

- Added `ProviderContainer.refresh(provider)`.
  This method allows forcing the refresh of a provider, which can be useful
  for things like "retry on error" or "pull to refresh".

* `ref.read(StreamProvider<T>)` no longer returns a `Stream<T>` but an `AsyncValue<T>`
  Before:

  ```dart
  final streamProvider = StreamProvider<T>(...);
  final example = Provider((ref) {
    Stream<T> stream = ref.read(streamProvider);
  });
  ```

  After:

  ```dart
  final streamProvider = StreamProvider<T>(...);
  final example = Provider((ref) {
    Stream<T> stream = ref.watch(streamProvider.steam);
  });
  ```

* `ref.read(FutureProvider<T>)` no longer returns a `Future<T>` but an `AsyncValue<T>`

  Before:

  ```dart
  final futureProvider = FutureProvider<T>(...);
  final example = Provider((ref) {
    Future<T> future = ref.read(futureProvider);
  });
  ```

  After:

  ```dart
  final futureProvider = FutureProvider<T>(...);
  final example = Provider((ref) {
    Future<T> future = ref.watch(futureProvider.future);
  });
  ```

* Removed `ref.dependOn`.
  You can now use `ref.read`/`ref.watch` to achieve the same effect.

  Before:

  ```dart
  final streamProvider = StreamProvider<T>(...);
  final example = Provider((ref) {
    Future<T> last = ref.dependOn(streamProvider).last;
  });
  ```

  After:

  ```dart
  final streamProvider = StreamProvider<T>(...);
  final example = Provider((ref) {
    Future<T> last = ref.watch(streamProvider.last);
  });
  ```

* `Provider.readOwner(ProviderStateOwner)` is changed into `ProviderContainer.read(Provider)`

* `Provider.watchOwner(ProviderStateOwner, (value) {})` is changed into:

  ```dart
  ProviderContainer container;
  final provider = Provider((ref) => 0);

  final subscription = container.listen(
    provider,
    mayHaveChanged: (sub) {},
    didChange: (sub) {}.
  );

  subscription.close();
  ```

* `MyProvider.family.autoDispose` now correctly free both the arguments and the associated
  providers from memory when the provider is no longer listened to.

- Added `ScopedProvider`, a new kind of provider that can be overridden anywhere
  in the widget tree.
  Normal providers cannot read a `ScopedProvider`.

## 0.5.1

- Fixed the documentation of `StateNotifierProvider` incorrectly showing the
  documentation of `StreamProvider`.
- Improve the documentation of `StateProvider`.

## 0.5.0

- Changed `ComputedFamily` into `Computed.family`
- Added [AsyncValue.guard](https://pub.dev/documentation/riverpod/latest/riverpod/AsyncValue/guard.html to simplify transforming a Future into an AsyncValue.
- Improved the documentation of the different providers

## 0.4.0

Changed the syntax of "AutoDispose*" and "*Family" to use a syntax similar to
named constructors instead.

Before:

```dart
final myProvider = AutoDisposeStateNotifierProviderFamily<MyStateNotifier, int>((ref, id) {
  return MyStateNotifier(id: id);
});
```

After:

```dart
final myProvider = StateNotifierProvider.autoDispose.family<MyStateNotifier, int>((ref, id) {
  return MyStateNotifier(id: id);
});
```

The behavior is the same. Only the syntax changed.

## 0.3.0

- Added `AsyncValue.whenData`, syntax sugar for `AsyncValue.when` to handle
  only the `data` case and do nothing for the error/loading cases.

- Fixed a bug that caused [Computed] to crash if it stopped being listened to
  then was listened to again.

## 0.2.1

- `Computed` now correctly unsubscribe to a provider when their
  function stops using a provider.

## 0.2.0

- `ref.read` is renamed as `ref.dependOn`
- Deprecated `ref.dependOn(streamProvider).stream` and `ref.dependOn(futureProvider).future`
  in favor of a universal `ref.dependOn(provider).value`.
- added `ref.read(provider)`, syntax sugar for `ref.dependOn(provider).value`.

## 0.1.0

Initial release<|MERGE_RESOLUTION|>--- conflicted
+++ resolved
@@ -1,16 +1,10 @@
-<<<<<<< HEAD
-## Unreleased 3.0.0-dev.0
+## Unreleased 3.0.0-dev.6
 
 - **Breaking**: `AsyncValue` is now "sealed" and `AsyncData/AsyncLoading/AsyncError`
   are "final". This means that it is no-longer possible to subclass
   `AsyncValue` or the associated classes.
 - **Breaking**: Removed everything marked as "deprecated"
 - Bumped minimum Dart SDK to >= 3.0.0-dev
-=======
-## Unreleased fix
-
-- Support assigning `AsyncValue<T>` to `AsyncNotifier<void>.state`
->>>>>>> 6f898c0c
 
 ## 2.4.4 - 2023-10-15
 
