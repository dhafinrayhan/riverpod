--- conflicted
+++ resolved
@@ -1,17 +1,4 @@
-<<<<<<< HEAD
 ## 3.0.0-dev.3 - 2023-11-27
-=======
-## 2.5.0 - 2024-02-03
-
-- Add `test` argument to `AsyncValue.guard` method. (thanks to @utamori)
-
-## Unreleased fix
-
-- Improved `Provider(dependencies: [...])` documentation.
-- Fix out of date `pub.dev` description
-
-## 2.4.9 - 2023-11-27
->>>>>>> 6695f242
 
 - Fix "pending timer" issue inside tests when using `ref.keepAlive()`.
 - Fix `Ref.invalidate`/`Ref.refresh` not throwing on circular dependency.
@@ -44,6 +31,8 @@
 ## 2.5.0 - 2024-02-03
 
 - Add `test` argument to `AsyncValue.guard` method. (thanks to @utamori)
+- Improved `Provider(dependencies: [...])` documentation.
+- Fix out of date `pub.dev` description
 
 ## 2.4.9 - 2023-11-27
 
@@ -483,24 +472,10 @@
   `ProviderContainer.debugProviderElements` are removed. You can now instead use
   `ProviderContainer.getAllProviderElements`.
 - Increased minimum SDK version to 2.14.0
-<<<<<<< HEAD
-  <<<<<<< HEAD
 - **Breaking** The return value when reading a `StateProvider` changed.
   Before, doing `ref.read(someStateProvider)` would return the `StateController` instance.
   Now, this will only return the state of the `StateController`.
   This new behavior matches `StateNotifierProvider`.
-  =======
-=======
->>>>>>> 6695f242
-- **Breaking** The return value when reading a `StateProvider` changed. Before,
-  doing `ref.read(someStateProvider)` would return the `StateController`
-  instance. Now, this will only return the state of the `StateController`. This
-  new behaviour matches `StateNotifierProvider`.
-<<<<<<< HEAD
-
-  > > > > > > > 1f6e3c462bdb2f8e058be63ab309ca2eb01ed71e
-=======
->>>>>>> 6695f242
 
   For a simple migration, the old behavior is available by writing
   `ref.read(someStateProvider.state)`.
@@ -954,19 +929,9 @@
 
 ## 0.14.0+1
 
-<<<<<<< HEAD
-<<<<<<< HEAD
-
-- # Re-added `StateProvider.overrideWithValue`/`StateProvider.overrideWithProvider` that were involuntarily removed.
 - Re-added
   `StateProvider.overrideWithValue`/`StateProvider.overrideWithProvider` that
   were unvoluntarily removed.
-  > > > > > > > 1f6e3c462bdb2f8e058be63ab309ca2eb01ed71e
-=======
-- Re-added
-  `StateProvider.overrideWithValue`/`StateProvider.overrideWithProvider` that
-  were unvoluntarily removed.
->>>>>>> 6695f242
 
 ## 0.14.0
 
