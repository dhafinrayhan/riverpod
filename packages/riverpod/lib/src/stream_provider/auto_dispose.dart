part of '../stream_provider.dart';

/// {@macro riverpod.provider_ref_base}
abstract class AutoDisposeStreamProviderRef<State>
    extends StreamProviderRef<State>
    implements AutoDisposeRef<AsyncValue<State>> {}

/// {@macro riverpod.stream_provider}
class AutoDisposeStreamProvider<T> extends _StreamProviderBase<T>
    with AsyncSelector<T> {
  /// {@macro riverpod.stream_provider}
  AutoDisposeStreamProvider(
    this._createFn, {
    super.name,
    super.dependencies,
  }) : super(
          allTransitiveDependencies:
              computeAllTransitiveDependencies(dependencies),
          from: null,
          argument: null,
          debugGetCreateSourceHash: null,
        );

  /// An implementation detail of Riverpod
  @internal
  AutoDisposeStreamProvider.internal(
    this._createFn, {
    required super.name,
    required super.dependencies,
    required super.allTransitiveDependencies,
    required super.debugGetCreateSourceHash,
    super.from,
    super.argument,
  });

  /// {@macro riverpod.family}
  static const family = AutoDisposeStreamProviderFamily.new;

  final Stream<T> Function(AutoDisposeStreamProviderRef<T> ref) _createFn;

  @override
  Stream<T> _create(AutoDisposeStreamProviderElement<T> ref) => _createFn(ref);

  @override
  AutoDisposeStreamProviderElement<T> createElement() {
    return AutoDisposeStreamProviderElement(this);
  }

  @override
  late final Refreshable<Future<T>> future = _future(this);

<<<<<<< HEAD
  /// {@macro riverpod.overridewith}
=======
  @Deprecated(
    '.stream will be removed in 3.0.0. As a replacement, either listen to the '
    'provider itself (AsyncValue) or .future.',
  )
  @override
  late final Refreshable<Stream<T>> stream = _stream(this);

  /// {@macro riverpod.override_with}
>>>>>>> 441977ed
  Override overrideWith(
    Create<Stream<T>, AutoDisposeStreamProviderRef<T>> create,
  ) {
    return ProviderOverride(
      origin: this,
      override: AutoDisposeStreamProvider<T>.internal(
        create,
        from: from,
        argument: argument,
        dependencies: null,
        allTransitiveDependencies: null,
        debugGetCreateSourceHash: null,
        name: null,
      ),
    );
  }
}

/// The element of [AutoDisposeStreamProvider].
class AutoDisposeStreamProviderElement<T> extends StreamProviderElement<T>
    with AutoDisposeProviderElementMixin<AsyncValue<T>>
    implements AutoDisposeStreamProviderRef<T> {
  /// The [ProviderElementBase] for [StreamProvider]
  AutoDisposeStreamProviderElement(
    AutoDisposeStreamProvider<T> super._provider,
  );
}

/// The [Family] of [AutoDisposeStreamProvider].
class AutoDisposeStreamProviderFamily<R, Arg> extends AutoDisposeFamilyBase<
    AutoDisposeStreamProviderRef<R>,
    AsyncValue<R>,
    Arg,
    Stream<R>,
    AutoDisposeStreamProvider<R>> {
  /// The [Family] of [AutoDisposeStreamProvider].
  AutoDisposeStreamProviderFamily(
    super._createFn, {
    super.name,
    super.dependencies,
  }) : super(
          providerFactory: AutoDisposeStreamProvider.internal,
          allTransitiveDependencies:
              computeAllTransitiveDependencies(dependencies),
          debugGetCreateSourceHash: null,
        );

  /// {@macro riverpod.override_with}
  Override overrideWith(
    Stream<R> Function(AutoDisposeStreamProviderRef<R> ref, Arg arg) create,
  ) {
    return FamilyOverrideImpl<AsyncValue<R>, Arg, AutoDisposeStreamProvider<R>>(
      this,
      (arg) => AutoDisposeStreamProvider<R>.internal(
        (ref) => create(ref, arg),
        from: from,
        argument: arg,
        dependencies: null,
        allTransitiveDependencies: null,
        debugGetCreateSourceHash: null,
        name: null,
      ),
    );
  }
}<|MERGE_RESOLUTION|>--- conflicted
+++ resolved
@@ -49,18 +49,7 @@
   @override
   late final Refreshable<Future<T>> future = _future(this);
 
-<<<<<<< HEAD
-  /// {@macro riverpod.overridewith}
-=======
-  @Deprecated(
-    '.stream will be removed in 3.0.0. As a replacement, either listen to the '
-    'provider itself (AsyncValue) or .future.',
-  )
-  @override
-  late final Refreshable<Stream<T>> stream = _stream(this);
-
   /// {@macro riverpod.override_with}
->>>>>>> 441977ed
   Override overrideWith(
     Create<Stream<T>, AutoDisposeStreamProviderRef<T>> create,
   ) {
