import 'package:flutter/material.dart';
// ignore: unused_import
import 'package:flutter_hooks/flutter_hooks.dart';
// ignore: unnecessary_import
import 'package:flutter_riverpod/flutter_riverpod.dart';
import 'package:hooks_riverpod/hooks_riverpod.dart';
// ignore: unnecessary_import
import 'package:riverpod/riverpod.dart';

class Counter extends StateNotifier<int> {
  Counter() : super(1);

  static final counterStaticProvider =
      StateNotifierProvider<Counter, int>((ref) => Counter());
  static final familyStaticProvider =
      StateNotifierProvider.family<Counter, int, String>((ref, _) => Counter());

  void increment() => state++;
  void decrement() => state--;
}

class CounterNullable extends StateNotifier<int?> {
<<<<<<< HEAD
  CounterNullable(super.init);
=======
  CounterNullable(super._state);
>>>>>>> 6fcd4886

  void increment() => state = state! + 1;
  void decrement() => state = state! - 1;
}

final counterProvider = StateNotifierProvider<Counter, int>((ref) => Counter());
final counterProvider2 =
    StateNotifierProvider<Counter, int>((ref) => Counter());
final counterNullableProvider = StateNotifierProvider<CounterNullable, int?>(
  (ref) => CounterNullable(null),
);
final counterNullableProviderFamily =
    StateNotifierProvider.family<CounterNullable, int?, int?>(
  (ref, init) => CounterNullable(init),
);

final counterFamilyProvider =
    StateNotifierProvider.family<Counter, int, String>((ref, _) => Counter());

final counterDisposeProvider =
    StateNotifierProvider.autoDispose<Counter, int>((ref) => Counter());
final counterDisposeProvider2 =
    StateNotifierProvider.autoDispose<Counter, int>((ref) => Counter());

final otherProvider = Provider<int>((ref) {
  ref.read(counterProvider.notifier);
  ref.read(counterProvider);
  ref.watch(counterProvider.notifier);
  return ref.watch(counterProvider);
});

class ConsumerWatch extends ConsumerWidget {
  const ConsumerWatch({super.key});

  @override
  Widget build(BuildContext context, ScopedReader watch) {
    // ignore: unused_local_variable
    final countNotifier = watch(counterProvider.notifier);
    final count = watch(counterProvider);
    return Center(
      child: Text('$count'),
    );
  }
}

class HooksWatch extends HookWidget {
  const HooksWatch({super.key});

  @override
  Widget build(BuildContext context) {
    // ignore: unused_local_variable
    final countNotifier = useProvider(counterProvider.notifier);
    // ignore: unused_local_variable
    final count = useProvider(counterProvider);
    return Center(
      child: ElevatedButton(
        onPressed: () {
          context.read(counterProvider.notifier);
          context.read(counterProvider);
          context.read(Counter.counterStaticProvider);
          context.read(Counter.counterStaticProvider.notifier);
          context.read(Counter.familyStaticProvider(''));
          context.read(Counter.familyStaticProvider('').notifier);
        },
        child: const Text('Press Me'),
      ),
    );
  }
}<|MERGE_RESOLUTION|>--- conflicted
+++ resolved
@@ -20,11 +20,7 @@
 }
 
 class CounterNullable extends StateNotifier<int?> {
-<<<<<<< HEAD
-  CounterNullable(super.init);
-=======
   CounterNullable(super._state);
->>>>>>> 6fcd4886
 
   void increment() => state = state! + 1;
   void decrement() => state = state! - 1;
