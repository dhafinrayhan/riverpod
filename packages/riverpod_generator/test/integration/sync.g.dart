// GENERATED CODE - DO NOT MODIFY BY HAND

part of 'sync.dart';

// **************************************************************************
// RiverpodGenerator
// **************************************************************************

String _$genericHash() => r'0fda19dd377694315cdffd7414d53f98569c655c';

/// Copied from Dart SDK
class _SystemHash {
  _SystemHash._();

  static int combine(int hash, int value) {
    // ignore: parameter_assignments
    hash = 0x1fffffff & (hash + value);
    // ignore: parameter_assignments
    hash = 0x1fffffff & (hash + ((0x0007ffff & hash) << 10));
    return hash ^ (hash >> 6);
  }

  static int finish(int hash) {
    // ignore: parameter_assignments
    hash = 0x1fffffff & (hash + ((0x03ffffff & hash) << 3));
    // ignore: parameter_assignments
    hash = hash ^ (hash >> 11);
    return 0x1fffffff & (hash + ((0x00003fff & hash) << 15));
  }
}

/// See also [generic].
@ProviderFor(generic)
const genericProvider = GenericFamily();

/// See also [generic].
class GenericFamily extends Family {
  /// See also [generic].
  const GenericFamily();

  /// See also [generic].
  GenericProvider<T> call<T extends num>() {
    return GenericProvider<T>();
  }

  @override
  GenericProvider<num> getProviderOverride(
    covariant GenericProvider<num> provider,
  ) {
    return call();
  }

  static const Iterable<ProviderOrFamily>? _dependencies = null;

  @override
  Iterable<ProviderOrFamily>? get dependencies => _dependencies;

  static const Iterable<ProviderOrFamily>? _allTransitiveDependencies = null;

  @override
  Iterable<ProviderOrFamily>? get allTransitiveDependencies =>
      _allTransitiveDependencies;

  @override
  String? get name => r'genericProvider';
}

/// See also [generic].
class GenericProvider<T extends num> extends AutoDisposeProvider<List<T>> {
  /// See also [generic].
  GenericProvider()
      : this._internal(
          (ref) => generic<T>(
            ref as GenericRef<T>,
          ),
          from: genericProvider,
          name: r'genericProvider',
          debugGetCreateSourceHash:
              const bool.fromEnvironment('dart.vm.product')
                  ? null
                  : _$genericHash,
          dependencies: GenericFamily._dependencies,
          allTransitiveDependencies: GenericFamily._allTransitiveDependencies,
        );

  GenericProvider._internal(
    super._createNotifier, {
    required super.name,
    required super.dependencies,
    required super.allTransitiveDependencies,
    required super.debugGetCreateSourceHash,
    required super.from,
  }) : super.internal();

  @override
  Override overrideWith(
    List<T> Function(GenericRef<T> provider) create,
  ) {
    return ProviderOverride(
      origin: this,
      override: GenericProvider<T>._internal(
        (ref) => create(ref as GenericRef<T>),
        from: from,
        name: null,
        dependencies: null,
        allTransitiveDependencies: null,
        debugGetCreateSourceHash: null,
      ),
    );
  }

  @override
  AutoDisposeProviderElement<List<T>> createElement() {
    return _GenericProviderElement(this);
  }

  @override
  bool operator ==(Object other) {
    return other is GenericProvider && other.runtimeType == runtimeType;
  }

  @override
  int get hashCode {
    var hash = _SystemHash.combine(0, runtimeType.hashCode);
    hash = _SystemHash.combine(hash, T.hashCode);

    return _SystemHash.finish(hash);
  }
}

mixin GenericRef<T extends num> on AutoDisposeProviderRef<List<T>> {}

class _GenericProviderElement<T extends num>
    extends AutoDisposeProviderElement<List<T>> with GenericRef<T> {
  _GenericProviderElement(super.provider);
}

String _$complexGenericHash() => r'a5254e5552cd61bb8d65c018539ff2d8edfd5822';

/// See also [complexGeneric].
@ProviderFor(complexGeneric)
const complexGenericProvider = ComplexGenericFamily();

/// See also [complexGeneric].
class ComplexGenericFamily extends Family {
  /// See also [complexGeneric].
  const ComplexGenericFamily();

  /// See also [complexGeneric].
  ComplexGenericProvider<T, Foo> call<T extends num, Foo extends String?>({
    required T param,
    Foo? otherParam,
  }) {
    return ComplexGenericProvider<T, Foo>(
      param: param,
      otherParam: otherParam,
    );
  }

  @override
  ComplexGenericProvider<num, String?> getProviderOverride(
    covariant ComplexGenericProvider<num, String?> provider,
  ) {
    return call(
      param: provider.param,
      otherParam: provider.otherParam,
    );
  }

  static const Iterable<ProviderOrFamily>? _dependencies = null;

  @override
  Iterable<ProviderOrFamily>? get dependencies => _dependencies;

  static const Iterable<ProviderOrFamily>? _allTransitiveDependencies = null;

  @override
  Iterable<ProviderOrFamily>? get allTransitiveDependencies =>
      _allTransitiveDependencies;

  @override
  String? get name => r'complexGenericProvider';
}

/// See also [complexGeneric].
class ComplexGenericProvider<T extends num, Foo extends String?>
    extends AutoDisposeProvider<List<T>> {
  /// See also [complexGeneric].
  ComplexGenericProvider({
    required T param,
    Foo? otherParam,
  }) : this._internal(
          (ref) => complexGeneric<T, Foo>(
            ref as ComplexGenericRef<T, Foo>,
            param: param,
            otherParam: otherParam,
          ),
          from: complexGenericProvider,
          name: r'complexGenericProvider',
          debugGetCreateSourceHash:
              const bool.fromEnvironment('dart.vm.product')
                  ? null
                  : _$complexGenericHash,
          dependencies: ComplexGenericFamily._dependencies,
          allTransitiveDependencies:
              ComplexGenericFamily._allTransitiveDependencies,
          param: param,
          otherParam: otherParam,
        );

  ComplexGenericProvider._internal(
    super._createNotifier, {
    required super.name,
    required super.dependencies,
    required super.allTransitiveDependencies,
    required super.debugGetCreateSourceHash,
    required super.from,
    required this.param,
    required this.otherParam,
  }) : super.internal();

  final T param;
  final Foo? otherParam;

  @override
  Override overrideWith(
    List<T> Function(ComplexGenericRef<T, Foo> provider) create,
  ) {
    return ProviderOverride(
      origin: this,
      override: ComplexGenericProvider<T, Foo>._internal(
        (ref) => create(ref as ComplexGenericRef<T, Foo>),
        from: from,
        name: null,
        dependencies: null,
        allTransitiveDependencies: null,
        debugGetCreateSourceHash: null,
        param: param,
        otherParam: otherParam,
      ),
    );
  }

  @override
  AutoDisposeProviderElement<List<T>> createElement() {
    return _ComplexGenericProviderElement(this);
  }

  @override
  bool operator ==(Object other) {
    return other is ComplexGenericProvider &&
        other.runtimeType == runtimeType &&
        other.param == param &&
        other.otherParam == otherParam;
  }

  @override
  int get hashCode {
    var hash = _SystemHash.combine(0, runtimeType.hashCode);
    hash = _SystemHash.combine(hash, param.hashCode);
    hash = _SystemHash.combine(hash, otherParam.hashCode);
    hash = _SystemHash.combine(hash, T.hashCode);
    hash = _SystemHash.combine(hash, Foo.hashCode);

    return _SystemHash.finish(hash);
  }
}

mixin ComplexGenericRef<T extends num, Foo extends String?>
    on AutoDisposeProviderRef<List<T>> {
  /// The parameter `param` of this provider.
  T get param;

  /// The parameter `otherParam` of this provider.
  Foo? get otherParam;
}

class _ComplexGenericProviderElement<T extends num, Foo extends String?>
    extends AutoDisposeProviderElement<List<T>> with ComplexGenericRef<T, Foo> {
  _ComplexGenericProviderElement(super.provider);

  @override
  T get param => (origin as ComplexGenericProvider<T, Foo>).param;
  @override
  Foo? get otherParam => (origin as ComplexGenericProvider<T, Foo>).otherParam;
}

String _$rawFutureHash() => r'5203a56065b768023770326281618e3229ccb530';

/// See also [rawFuture].
@ProviderFor(rawFuture)
final rawFutureProvider = AutoDisposeProvider<Raw<Future<String>>>.internal(
  rawFuture,
  name: r'rawFutureProvider',
  debugGetCreateSourceHash:
      const bool.fromEnvironment('dart.vm.product') ? null : _$rawFutureHash,
  dependencies: null,
  allTransitiveDependencies: null,
);

typedef RawFutureRef = AutoDisposeProviderRef<Raw<Future<String>>>;
String _$rawStreamHash() => r'2b764189753a8b74f47ba557a79416f00ef5cebd';

/// See also [rawStream].
@ProviderFor(rawStream)
final rawStreamProvider = AutoDisposeProvider<Raw<Stream<String>>>.internal(
  rawStream,
  name: r'rawStreamProvider',
  debugGetCreateSourceHash:
      const bool.fromEnvironment('dart.vm.product') ? null : _$rawStreamHash,
  dependencies: null,
  allTransitiveDependencies: null,
);

typedef RawStreamRef = AutoDisposeProviderRef<Raw<Stream<String>>>;
String _$rawFamilyFutureHash() => r'485f59512081852e51279658facc015309743864';

/// See also [rawFamilyFuture].
@ProviderFor(rawFamilyFuture)
const rawFamilyFutureProvider = RawFamilyFutureFamily();

/// See also [rawFamilyFuture].
<<<<<<< HEAD
class RawFamilyFutureFamily extends Family {
=======
class RawFamilyFutureFamily extends Family<Raw<Future<String>>> {
>>>>>>> 5558665b
  /// See also [rawFamilyFuture].
  const RawFamilyFutureFamily();

  /// See also [rawFamilyFuture].
  RawFamilyFutureProvider call(
    int id,
  ) {
    return RawFamilyFutureProvider(
      id,
    );
  }

  @override
  RawFamilyFutureProvider getProviderOverride(
    covariant RawFamilyFutureProvider provider,
  ) {
    return call(
      provider.id,
    );
  }

  static const Iterable<ProviderOrFamily>? _dependencies = null;

  @override
  Iterable<ProviderOrFamily>? get dependencies => _dependencies;

  static const Iterable<ProviderOrFamily>? _allTransitiveDependencies = null;

  @override
  Iterable<ProviderOrFamily>? get allTransitiveDependencies =>
      _allTransitiveDependencies;

  @override
  String? get name => r'rawFamilyFutureProvider';
}

/// See also [rawFamilyFuture].
class RawFamilyFutureProvider extends AutoDisposeProvider<Raw<Future<String>>> {
  /// See also [rawFamilyFuture].
  RawFamilyFutureProvider(
    int id,
  ) : this._internal(
          (ref) => rawFamilyFuture(
            ref as RawFamilyFutureRef,
            id,
          ),
          from: rawFamilyFutureProvider,
          name: r'rawFamilyFutureProvider',
          debugGetCreateSourceHash:
              const bool.fromEnvironment('dart.vm.product')
                  ? null
                  : _$rawFamilyFutureHash,
          dependencies: RawFamilyFutureFamily._dependencies,
          allTransitiveDependencies:
              RawFamilyFutureFamily._allTransitiveDependencies,
          id: id,
        );

  RawFamilyFutureProvider._internal(
    super._createNotifier, {
    required super.name,
    required super.dependencies,
    required super.allTransitiveDependencies,
    required super.debugGetCreateSourceHash,
    required super.from,
    required this.id,
  }) : super.internal();

  final int id;

  @override
  Override overrideWith(
    Raw<Future<String>> Function(RawFamilyFutureRef provider) create,
  ) {
    return ProviderOverride(
      origin: this,
      override: RawFamilyFutureProvider._internal(
        (ref) => create(ref as RawFamilyFutureRef),
        from: from,
        name: null,
        dependencies: null,
        allTransitiveDependencies: null,
        debugGetCreateSourceHash: null,
        id: id,
      ),
    );
  }

  @override
  AutoDisposeProviderElement<Raw<Future<String>>> createElement() {
    return _RawFamilyFutureProviderElement(this);
  }

  @override
  bool operator ==(Object other) {
    return other is RawFamilyFutureProvider && other.id == id;
  }

  @override
  int get hashCode {
    var hash = _SystemHash.combine(0, runtimeType.hashCode);
    hash = _SystemHash.combine(hash, id.hashCode);

    return _SystemHash.finish(hash);
  }
}

mixin RawFamilyFutureRef on AutoDisposeProviderRef<Raw<Future<String>>> {
  /// The parameter `id` of this provider.
  int get id;
}

class _RawFamilyFutureProviderElement
    extends AutoDisposeProviderElement<Raw<Future<String>>>
    with RawFamilyFutureRef {
  _RawFamilyFutureProviderElement(super.provider);

  @override
  int get id => (origin as RawFamilyFutureProvider).id;
}

String _$rawFamilyStreamHash() => r'e778e5cfcb8ab381e2412f5c73213aaa03b93012';

/// See also [rawFamilyStream].
@ProviderFor(rawFamilyStream)
const rawFamilyStreamProvider = RawFamilyStreamFamily();

/// See also [rawFamilyStream].
<<<<<<< HEAD
class RawFamilyStreamFamily extends Family {
=======
class RawFamilyStreamFamily extends Family<Raw<Stream<String>>> {
>>>>>>> 5558665b
  /// See also [rawFamilyStream].
  const RawFamilyStreamFamily();

  /// See also [rawFamilyStream].
  RawFamilyStreamProvider call(
    int id,
  ) {
    return RawFamilyStreamProvider(
      id,
    );
  }

  @override
  RawFamilyStreamProvider getProviderOverride(
    covariant RawFamilyStreamProvider provider,
  ) {
    return call(
      provider.id,
    );
  }

  static const Iterable<ProviderOrFamily>? _dependencies = null;

  @override
  Iterable<ProviderOrFamily>? get dependencies => _dependencies;

  static const Iterable<ProviderOrFamily>? _allTransitiveDependencies = null;

  @override
  Iterable<ProviderOrFamily>? get allTransitiveDependencies =>
      _allTransitiveDependencies;

  @override
  String? get name => r'rawFamilyStreamProvider';
}

/// See also [rawFamilyStream].
class RawFamilyStreamProvider extends AutoDisposeProvider<Raw<Stream<String>>> {
  /// See also [rawFamilyStream].
  RawFamilyStreamProvider(
    int id,
  ) : this._internal(
          (ref) => rawFamilyStream(
            ref as RawFamilyStreamRef,
            id,
          ),
          from: rawFamilyStreamProvider,
          name: r'rawFamilyStreamProvider',
          debugGetCreateSourceHash:
              const bool.fromEnvironment('dart.vm.product')
                  ? null
                  : _$rawFamilyStreamHash,
          dependencies: RawFamilyStreamFamily._dependencies,
          allTransitiveDependencies:
              RawFamilyStreamFamily._allTransitiveDependencies,
          id: id,
        );

  RawFamilyStreamProvider._internal(
    super._createNotifier, {
    required super.name,
    required super.dependencies,
    required super.allTransitiveDependencies,
    required super.debugGetCreateSourceHash,
    required super.from,
    required this.id,
  }) : super.internal();

  final int id;

  @override
  Override overrideWith(
    Raw<Stream<String>> Function(RawFamilyStreamRef provider) create,
  ) {
    return ProviderOverride(
      origin: this,
      override: RawFamilyStreamProvider._internal(
        (ref) => create(ref as RawFamilyStreamRef),
        from: from,
        name: null,
        dependencies: null,
        allTransitiveDependencies: null,
        debugGetCreateSourceHash: null,
        id: id,
      ),
    );
  }

  @override
  AutoDisposeProviderElement<Raw<Stream<String>>> createElement() {
    return _RawFamilyStreamProviderElement(this);
  }

  @override
  bool operator ==(Object other) {
    return other is RawFamilyStreamProvider && other.id == id;
  }

  @override
  int get hashCode {
    var hash = _SystemHash.combine(0, runtimeType.hashCode);
    hash = _SystemHash.combine(hash, id.hashCode);

    return _SystemHash.finish(hash);
  }
}

mixin RawFamilyStreamRef on AutoDisposeProviderRef<Raw<Stream<String>>> {
  /// The parameter `id` of this provider.
  int get id;
}

class _RawFamilyStreamProviderElement
    extends AutoDisposeProviderElement<Raw<Stream<String>>>
    with RawFamilyStreamRef {
  _RawFamilyStreamProviderElement(super.provider);

  @override
  int get id => (origin as RawFamilyStreamProvider).id;
}

String _$publicHash() => r'138be35943899793ab085e711fe3f3d22696a3ba';

/// This is some documentation
///
/// Copied from [public].
@ProviderFor(public)
final publicProvider = AutoDisposeProvider<String>.internal(
  public,
  name: r'publicProvider',
  debugGetCreateSourceHash:
      const bool.fromEnvironment('dart.vm.product') ? null : _$publicHash,
  dependencies: null,
  allTransitiveDependencies: null,
);

typedef PublicRef = AutoDisposeProviderRef<String>;
String _$supports$inNamesHash() => r'cbf929802fcbd0aa949ad72743d096fb3ef5f28f';

/// See also [supports$inNames].
@ProviderFor(supports$inNames)
final supports$inNamesProvider = AutoDisposeProvider<String>.internal(
  supports$inNames,
  name: r'supports$inNamesProvider',
  debugGetCreateSourceHash: const bool.fromEnvironment('dart.vm.product')
      ? null
      : _$supports$inNamesHash,
  dependencies: null,
  allTransitiveDependencies: null,
);

typedef Supports$inNamesRef = AutoDisposeProviderRef<String>;
String _$familyHash() => r'14d1ee238ca608d547630d0e222ef4c5866e9e61';

/// This is some documentation
///
/// Copied from [family].
@ProviderFor(family)
const familyProvider = FamilyFamily();

/// This is some documentation
///
/// Copied from [family].
class FamilyFamily extends Family {
  /// This is some documentation
  ///
  /// Copied from [family].
  const FamilyFamily();

  /// This is some documentation
  ///
  /// Copied from [family].
  FamilyProvider call(
    int first, {
    String? second,
    required double third,
    bool fourth = true,
    List<String>? fifth,
  }) {
    return FamilyProvider(
      first,
      second: second,
      third: third,
      fourth: fourth,
      fifth: fifth,
    );
  }

  @override
  FamilyProvider getProviderOverride(
    covariant FamilyProvider provider,
  ) {
    return call(
      provider.first,
      second: provider.second,
      third: provider.third,
      fourth: provider.fourth,
      fifth: provider.fifth,
    );
  }

  static const Iterable<ProviderOrFamily>? _dependencies = null;

  @override
  Iterable<ProviderOrFamily>? get dependencies => _dependencies;

  static const Iterable<ProviderOrFamily>? _allTransitiveDependencies = null;

  @override
  Iterable<ProviderOrFamily>? get allTransitiveDependencies =>
      _allTransitiveDependencies;

  @override
  String? get name => r'familyProvider';
}

/// This is some documentation
///
/// Copied from [family].
class FamilyProvider extends AutoDisposeProvider<String> {
  /// This is some documentation
  ///
  /// Copied from [family].
  FamilyProvider(
    int first, {
    String? second,
    required double third,
    bool fourth = true,
    List<String>? fifth,
  }) : this._internal(
          (ref) => family(
            ref as FamilyRef,
            first,
            second: second,
            third: third,
            fourth: fourth,
            fifth: fifth,
          ),
          from: familyProvider,
          name: r'familyProvider',
          debugGetCreateSourceHash:
              const bool.fromEnvironment('dart.vm.product')
                  ? null
                  : _$familyHash,
          dependencies: FamilyFamily._dependencies,
          allTransitiveDependencies: FamilyFamily._allTransitiveDependencies,
          first: first,
          second: second,
          third: third,
          fourth: fourth,
          fifth: fifth,
        );

  FamilyProvider._internal(
    super._createNotifier, {
    required super.name,
    required super.dependencies,
    required super.allTransitiveDependencies,
    required super.debugGetCreateSourceHash,
    required super.from,
    required this.first,
    required this.second,
    required this.third,
    required this.fourth,
    required this.fifth,
  }) : super.internal();

  final int first;
  final String? second;
  final double third;
  final bool fourth;
  final List<String>? fifth;

  @override
  Override overrideWith(
    String Function(FamilyRef provider) create,
  ) {
    return ProviderOverride(
      origin: this,
      override: FamilyProvider._internal(
        (ref) => create(ref as FamilyRef),
        from: from,
        name: null,
        dependencies: null,
        allTransitiveDependencies: null,
        debugGetCreateSourceHash: null,
        first: first,
        second: second,
        third: third,
        fourth: fourth,
        fifth: fifth,
      ),
    );
  }

  @override
  AutoDisposeProviderElement<String> createElement() {
    return _FamilyProviderElement(this);
  }

  @override
  bool operator ==(Object other) {
    return other is FamilyProvider &&
        other.first == first &&
        other.second == second &&
        other.third == third &&
        other.fourth == fourth &&
        other.fifth == fifth;
  }

  @override
  int get hashCode {
    var hash = _SystemHash.combine(0, runtimeType.hashCode);
    hash = _SystemHash.combine(hash, first.hashCode);
    hash = _SystemHash.combine(hash, second.hashCode);
    hash = _SystemHash.combine(hash, third.hashCode);
    hash = _SystemHash.combine(hash, fourth.hashCode);
    hash = _SystemHash.combine(hash, fifth.hashCode);

    return _SystemHash.finish(hash);
  }
}

mixin FamilyRef on AutoDisposeProviderRef<String> {
  /// The parameter `first` of this provider.
  int get first;

  /// The parameter `second` of this provider.
  String? get second;

  /// The parameter `third` of this provider.
  double get third;

  /// The parameter `fourth` of this provider.
  bool get fourth;

  /// The parameter `fifth` of this provider.
  List<String>? get fifth;
}

class _FamilyProviderElement extends AutoDisposeProviderElement<String>
    with FamilyRef {
  _FamilyProviderElement(super.provider);

  @override
  int get first => (origin as FamilyProvider).first;
  @override
  String? get second => (origin as FamilyProvider).second;
  @override
  double get third => (origin as FamilyProvider).third;
  @override
  bool get fourth => (origin as FamilyProvider).fourth;
  @override
  List<String>? get fifth => (origin as FamilyProvider).fifth;
}

String _$privateHash() => r'519561bc7e88e394d7f75ca2102a5c0acc832c66';

/// See also [_private].
@ProviderFor(_private)
final _privateProvider = AutoDisposeProvider<String>.internal(
  _private,
  name: r'_privateProvider',
  debugGetCreateSourceHash:
      const bool.fromEnvironment('dart.vm.product') ? null : _$privateHash,
  dependencies: null,
  allTransitiveDependencies: null,
);

typedef _PrivateRef = AutoDisposeProviderRef<String>;
String _$generatedHash() => r'fecbc1d5d9a05fc996b452a57fd1975ff368af91';

/// See also [generated].
@ProviderFor(generated)
final generatedProvider = AutoDisposeProvider<String>.internal(
  generated,
  name: r'generatedProvider',
  debugGetCreateSourceHash:
      const bool.fromEnvironment('dart.vm.product') ? null : _$generatedHash,
  dependencies: null,
  allTransitiveDependencies: null,
);

typedef GeneratedRef = AutoDisposeProviderRef<String>;
String _$genericClassHash() => r'671e348a5abf8e00ab06c5f247defbca8af9677b';

abstract class _$GenericClass<T extends num>
    extends BuildlessAutoDisposeNotifier<List<T>> {
  List<T> build();
}

/// See also [GenericClass].
@ProviderFor(GenericClass)
const genericClassProvider = GenericClassFamily();

/// See also [GenericClass].
class GenericClassFamily extends Family {
  /// See also [GenericClass].
  const GenericClassFamily();

  /// See also [GenericClass].
  GenericClassProvider<T> call<T extends num>() {
    return GenericClassProvider<T>();
  }

  @override
  GenericClassProvider<num> getProviderOverride(
    covariant GenericClassProvider<num> provider,
  ) {
    return call();
  }

  static const Iterable<ProviderOrFamily>? _dependencies = null;

  @override
  Iterable<ProviderOrFamily>? get dependencies => _dependencies;

  static const Iterable<ProviderOrFamily>? _allTransitiveDependencies = null;

  @override
  Iterable<ProviderOrFamily>? get allTransitiveDependencies =>
      _allTransitiveDependencies;

  @override
  String? get name => r'genericClassProvider';
}

/// See also [GenericClass].
class GenericClassProvider<T extends num>
    extends AutoDisposeNotifierProviderImpl<GenericClass<T>, List<T>> {
  /// See also [GenericClass].
  GenericClassProvider()
      : this._internal(
          GenericClass<T>.new,
          from: genericClassProvider,
          name: r'genericClassProvider',
          debugGetCreateSourceHash:
              const bool.fromEnvironment('dart.vm.product')
                  ? null
                  : _$genericClassHash,
          dependencies: GenericClassFamily._dependencies,
          allTransitiveDependencies:
              GenericClassFamily._allTransitiveDependencies,
        );

  GenericClassProvider._internal(
    super._createNotifier, {
    required super.name,
    required super.dependencies,
    required super.allTransitiveDependencies,
    required super.debugGetCreateSourceHash,
    required super.from,
  }) : super.internal();

  @override
  List<T> runNotifierBuild(
    covariant GenericClass<T> notifier,
  ) {
    return notifier.build();
  }

  @override
  Override overrideWith(GenericClass<T> Function() create) {
    return ProviderOverride(
      origin: this,
      override: GenericClassProvider<T>._internal(
        () => create(),
        from: from,
        name: null,
        dependencies: null,
        allTransitiveDependencies: null,
        debugGetCreateSourceHash: null,
      ),
    );
  }

  @override
  AutoDisposeNotifierProviderElement<GenericClass<T>, List<T>> createElement() {
    return _GenericClassProviderElement(this);
  }

  @override
  bool operator ==(Object other) {
    return other is GenericClassProvider && other.runtimeType == runtimeType;
  }

  @override
  int get hashCode {
    var hash = _SystemHash.combine(0, runtimeType.hashCode);
    hash = _SystemHash.combine(hash, T.hashCode);

    return _SystemHash.finish(hash);
  }
}

mixin GenericClassRef<T extends num>
    on AutoDisposeNotifierProviderRef<List<T>> {}

class _GenericClassProviderElement<T extends num>
    extends AutoDisposeNotifierProviderElement<GenericClass<T>, List<T>>
    with GenericClassRef<T> {
  _GenericClassProviderElement(super.provider);
}

String _$rawFutureClassHash() => r'bf66f1cdbd99118b8845d206e6a2611b3101f45c';

/// See also [RawFutureClass].
@ProviderFor(RawFutureClass)
final rawFutureClassProvider =
    AutoDisposeNotifierProvider<RawFutureClass, Raw<Future<String>>>.internal(
  RawFutureClass.new,
  name: r'rawFutureClassProvider',
  debugGetCreateSourceHash: const bool.fromEnvironment('dart.vm.product')
      ? null
      : _$rawFutureClassHash,
  dependencies: null,
  allTransitiveDependencies: null,
);

typedef _$RawFutureClass = AutoDisposeNotifier<Raw<Future<String>>>;
String _$rawStreamClassHash() => r'712cffcb2018cfb4ff45012c1aa6e43c8cbe9d5d';

/// See also [RawStreamClass].
@ProviderFor(RawStreamClass)
final rawStreamClassProvider =
    AutoDisposeNotifierProvider<RawStreamClass, Raw<Stream<String>>>.internal(
  RawStreamClass.new,
  name: r'rawStreamClassProvider',
  debugGetCreateSourceHash: const bool.fromEnvironment('dart.vm.product')
      ? null
      : _$rawStreamClassHash,
  dependencies: null,
  allTransitiveDependencies: null,
);

typedef _$RawStreamClass = AutoDisposeNotifier<Raw<Stream<String>>>;
String _$rawFamilyFutureClassHash() =>
    r'd7cacb0f2c51697d107de6daa68b242c04085dca';

abstract class _$RawFamilyFutureClass
    extends BuildlessAutoDisposeNotifier<Raw<Future<String>>> {
  late final int id;

  Raw<Future<String>> build(
    int id,
  );
}

/// See also [RawFamilyFutureClass].
@ProviderFor(RawFamilyFutureClass)
const rawFamilyFutureClassProvider = RawFamilyFutureClassFamily();

/// See also [RawFamilyFutureClass].
<<<<<<< HEAD
class RawFamilyFutureClassFamily extends Family {
=======
class RawFamilyFutureClassFamily extends Family<Raw<Future<String>>> {
>>>>>>> 5558665b
  /// See also [RawFamilyFutureClass].
  const RawFamilyFutureClassFamily();

  /// See also [RawFamilyFutureClass].
  RawFamilyFutureClassProvider call(
    int id,
  ) {
    return RawFamilyFutureClassProvider(
      id,
    );
  }

  @override
  RawFamilyFutureClassProvider getProviderOverride(
    covariant RawFamilyFutureClassProvider provider,
  ) {
    return call(
      provider.id,
    );
  }

  static const Iterable<ProviderOrFamily>? _dependencies = null;

  @override
  Iterable<ProviderOrFamily>? get dependencies => _dependencies;

  static const Iterable<ProviderOrFamily>? _allTransitiveDependencies = null;

  @override
  Iterable<ProviderOrFamily>? get allTransitiveDependencies =>
      _allTransitiveDependencies;

  @override
  String? get name => r'rawFamilyFutureClassProvider';
}

/// See also [RawFamilyFutureClass].
class RawFamilyFutureClassProvider extends AutoDisposeNotifierProviderImpl<
    RawFamilyFutureClass, Raw<Future<String>>> {
  /// See also [RawFamilyFutureClass].
  RawFamilyFutureClassProvider(
    int id,
  ) : this._internal(
          () => RawFamilyFutureClass()..id = id,
          from: rawFamilyFutureClassProvider,
          name: r'rawFamilyFutureClassProvider',
          debugGetCreateSourceHash:
              const bool.fromEnvironment('dart.vm.product')
                  ? null
                  : _$rawFamilyFutureClassHash,
          dependencies: RawFamilyFutureClassFamily._dependencies,
          allTransitiveDependencies:
              RawFamilyFutureClassFamily._allTransitiveDependencies,
          id: id,
        );

  RawFamilyFutureClassProvider._internal(
    super._createNotifier, {
    required super.name,
    required super.dependencies,
    required super.allTransitiveDependencies,
    required super.debugGetCreateSourceHash,
    required super.from,
    required this.id,
  }) : super.internal();

  final int id;

  @override
  Raw<Future<String>> runNotifierBuild(
    covariant RawFamilyFutureClass notifier,
  ) {
    return notifier.build(
      id,
    );
  }

  @override
  Override overrideWith(RawFamilyFutureClass Function() create) {
    return ProviderOverride(
      origin: this,
      override: RawFamilyFutureClassProvider._internal(
        () => create()..id = id,
        from: from,
        name: null,
        dependencies: null,
        allTransitiveDependencies: null,
        debugGetCreateSourceHash: null,
        id: id,
      ),
    );
  }

  @override
  AutoDisposeNotifierProviderElement<RawFamilyFutureClass, Raw<Future<String>>>
      createElement() {
    return _RawFamilyFutureClassProviderElement(this);
  }

  @override
  bool operator ==(Object other) {
    return other is RawFamilyFutureClassProvider && other.id == id;
  }

  @override
  int get hashCode {
    var hash = _SystemHash.combine(0, runtimeType.hashCode);
    hash = _SystemHash.combine(hash, id.hashCode);

    return _SystemHash.finish(hash);
  }
}

mixin RawFamilyFutureClassRef
    on AutoDisposeNotifierProviderRef<Raw<Future<String>>> {
  /// The parameter `id` of this provider.
  int get id;
}

class _RawFamilyFutureClassProviderElement
    extends AutoDisposeNotifierProviderElement<RawFamilyFutureClass,
        Raw<Future<String>>> with RawFamilyFutureClassRef {
  _RawFamilyFutureClassProviderElement(super.provider);

  @override
  int get id => (origin as RawFamilyFutureClassProvider).id;
}

String _$rawFamilyStreamClassHash() =>
    r'321796a0befc43fb83f7ccfdcb6b011fc8c7c599';

abstract class _$RawFamilyStreamClass
    extends BuildlessAutoDisposeNotifier<Raw<Stream<String>>> {
  late final int id;

  Raw<Stream<String>> build(
    int id,
  );
}

/// See also [RawFamilyStreamClass].
@ProviderFor(RawFamilyStreamClass)
const rawFamilyStreamClassProvider = RawFamilyStreamClassFamily();

/// See also [RawFamilyStreamClass].
<<<<<<< HEAD
class RawFamilyStreamClassFamily extends Family {
=======
class RawFamilyStreamClassFamily extends Family<Raw<Stream<String>>> {
>>>>>>> 5558665b
  /// See also [RawFamilyStreamClass].
  const RawFamilyStreamClassFamily();

  /// See also [RawFamilyStreamClass].
  RawFamilyStreamClassProvider call(
    int id,
  ) {
    return RawFamilyStreamClassProvider(
      id,
    );
  }

  @override
  RawFamilyStreamClassProvider getProviderOverride(
    covariant RawFamilyStreamClassProvider provider,
  ) {
    return call(
      provider.id,
    );
  }

  static const Iterable<ProviderOrFamily>? _dependencies = null;

  @override
  Iterable<ProviderOrFamily>? get dependencies => _dependencies;

  static const Iterable<ProviderOrFamily>? _allTransitiveDependencies = null;

  @override
  Iterable<ProviderOrFamily>? get allTransitiveDependencies =>
      _allTransitiveDependencies;

  @override
  String? get name => r'rawFamilyStreamClassProvider';
}

/// See also [RawFamilyStreamClass].
class RawFamilyStreamClassProvider extends AutoDisposeNotifierProviderImpl<
    RawFamilyStreamClass, Raw<Stream<String>>> {
  /// See also [RawFamilyStreamClass].
  RawFamilyStreamClassProvider(
    int id,
  ) : this._internal(
          () => RawFamilyStreamClass()..id = id,
          from: rawFamilyStreamClassProvider,
          name: r'rawFamilyStreamClassProvider',
          debugGetCreateSourceHash:
              const bool.fromEnvironment('dart.vm.product')
                  ? null
                  : _$rawFamilyStreamClassHash,
          dependencies: RawFamilyStreamClassFamily._dependencies,
          allTransitiveDependencies:
              RawFamilyStreamClassFamily._allTransitiveDependencies,
          id: id,
        );

  RawFamilyStreamClassProvider._internal(
    super._createNotifier, {
    required super.name,
    required super.dependencies,
    required super.allTransitiveDependencies,
    required super.debugGetCreateSourceHash,
    required super.from,
    required this.id,
  }) : super.internal();

  final int id;

  @override
  Raw<Stream<String>> runNotifierBuild(
    covariant RawFamilyStreamClass notifier,
  ) {
    return notifier.build(
      id,
    );
  }

  @override
  Override overrideWith(RawFamilyStreamClass Function() create) {
    return ProviderOverride(
      origin: this,
      override: RawFamilyStreamClassProvider._internal(
        () => create()..id = id,
        from: from,
        name: null,
        dependencies: null,
        allTransitiveDependencies: null,
        debugGetCreateSourceHash: null,
        id: id,
      ),
    );
  }

  @override
  AutoDisposeNotifierProviderElement<RawFamilyStreamClass, Raw<Stream<String>>>
      createElement() {
    return _RawFamilyStreamClassProviderElement(this);
  }

  @override
  bool operator ==(Object other) {
    return other is RawFamilyStreamClassProvider && other.id == id;
  }

  @override
  int get hashCode {
    var hash = _SystemHash.combine(0, runtimeType.hashCode);
    hash = _SystemHash.combine(hash, id.hashCode);

    return _SystemHash.finish(hash);
  }
}

mixin RawFamilyStreamClassRef
    on AutoDisposeNotifierProviderRef<Raw<Stream<String>>> {
  /// The parameter `id` of this provider.
  int get id;
}

class _RawFamilyStreamClassProviderElement
    extends AutoDisposeNotifierProviderElement<RawFamilyStreamClass,
        Raw<Stream<String>>> with RawFamilyStreamClassRef {
  _RawFamilyStreamClassProviderElement(super.provider);

  @override
  int get id => (origin as RawFamilyStreamClassProvider).id;
}

String _$publicClassHash() => r'c8e7eec9e202acf8394e02496857cbe49405bf62';

/// This is some documentation
///
/// Copied from [PublicClass].
@ProviderFor(PublicClass)
final publicClassProvider =
    AutoDisposeNotifierProvider<PublicClass, String>.internal(
  PublicClass.new,
  name: r'publicClassProvider',
  debugGetCreateSourceHash:
      const bool.fromEnvironment('dart.vm.product') ? null : _$publicClassHash,
  dependencies: null,
  allTransitiveDependencies: null,
);

typedef _$PublicClass = AutoDisposeNotifier<String>;
String _$privateClassHash() => r'6d41def3ffdc1f79e593beaefb3304ce4b211a77';

/// See also [_PrivateClass].
@ProviderFor(_PrivateClass)
final _privateClassProvider =
    AutoDisposeNotifierProvider<_PrivateClass, String>.internal(
  _PrivateClass.new,
  name: r'_privateClassProvider',
  debugGetCreateSourceHash:
      const bool.fromEnvironment('dart.vm.product') ? null : _$privateClassHash,
  dependencies: null,
  allTransitiveDependencies: null,
);

typedef _$PrivateClass = AutoDisposeNotifier<String>;
String _$familyClassHash() => r'01e3b9cb4d6d0bf12a2284761b1a11819d97d249';

abstract class _$FamilyClass extends BuildlessAutoDisposeNotifier<String> {
  late final int first;
  late final String? second;
  late final double third;
  late final bool fourth;
  late final List<String>? fifth;

  String build(
    int first, {
    String? second,
    required double third,
    bool fourth = true,
    List<String>? fifth,
  });
}

/// This is some documentation
///
/// Copied from [FamilyClass].
@ProviderFor(FamilyClass)
const familyClassProvider = FamilyClassFamily();

/// This is some documentation
///
/// Copied from [FamilyClass].
class FamilyClassFamily extends Family {
  /// This is some documentation
  ///
  /// Copied from [FamilyClass].
  const FamilyClassFamily();

  /// This is some documentation
  ///
  /// Copied from [FamilyClass].
  FamilyClassProvider call(
    int first, {
    String? second,
    required double third,
    bool fourth = true,
    List<String>? fifth,
  }) {
    return FamilyClassProvider(
      first,
      second: second,
      third: third,
      fourth: fourth,
      fifth: fifth,
    );
  }

  @override
  FamilyClassProvider getProviderOverride(
    covariant FamilyClassProvider provider,
  ) {
    return call(
      provider.first,
      second: provider.second,
      third: provider.third,
      fourth: provider.fourth,
      fifth: provider.fifth,
    );
  }

  static const Iterable<ProviderOrFamily>? _dependencies = null;

  @override
  Iterable<ProviderOrFamily>? get dependencies => _dependencies;

  static const Iterable<ProviderOrFamily>? _allTransitiveDependencies = null;

  @override
  Iterable<ProviderOrFamily>? get allTransitiveDependencies =>
      _allTransitiveDependencies;

  @override
  String? get name => r'familyClassProvider';
}

/// This is some documentation
///
/// Copied from [FamilyClass].
class FamilyClassProvider
    extends AutoDisposeNotifierProviderImpl<FamilyClass, String> {
  /// This is some documentation
  ///
  /// Copied from [FamilyClass].
  FamilyClassProvider(
    int first, {
    String? second,
    required double third,
    bool fourth = true,
    List<String>? fifth,
  }) : this._internal(
          () => FamilyClass()
            ..first = first
            ..second = second
            ..third = third
            ..fourth = fourth
            ..fifth = fifth,
          from: familyClassProvider,
          name: r'familyClassProvider',
          debugGetCreateSourceHash:
              const bool.fromEnvironment('dart.vm.product')
                  ? null
                  : _$familyClassHash,
          dependencies: FamilyClassFamily._dependencies,
          allTransitiveDependencies:
              FamilyClassFamily._allTransitiveDependencies,
          first: first,
          second: second,
          third: third,
          fourth: fourth,
          fifth: fifth,
        );

  FamilyClassProvider._internal(
    super._createNotifier, {
    required super.name,
    required super.dependencies,
    required super.allTransitiveDependencies,
    required super.debugGetCreateSourceHash,
    required super.from,
    required this.first,
    required this.second,
    required this.third,
    required this.fourth,
    required this.fifth,
  }) : super.internal();

  final int first;
  final String? second;
  final double third;
  final bool fourth;
  final List<String>? fifth;

  @override
  String runNotifierBuild(
    covariant FamilyClass notifier,
  ) {
    return notifier.build(
      first,
      second: second,
      third: third,
      fourth: fourth,
      fifth: fifth,
    );
  }

  @override
  Override overrideWith(FamilyClass Function() create) {
    return ProviderOverride(
      origin: this,
      override: FamilyClassProvider._internal(
        () => create()
          ..first = first
          ..second = second
          ..third = third
          ..fourth = fourth
          ..fifth = fifth,
        from: from,
        name: null,
        dependencies: null,
        allTransitiveDependencies: null,
        debugGetCreateSourceHash: null,
        first: first,
        second: second,
        third: third,
        fourth: fourth,
        fifth: fifth,
      ),
    );
  }

  @override
  AutoDisposeNotifierProviderElement<FamilyClass, String> createElement() {
    return _FamilyClassProviderElement(this);
  }

  @override
  bool operator ==(Object other) {
    return other is FamilyClassProvider &&
        other.first == first &&
        other.second == second &&
        other.third == third &&
        other.fourth == fourth &&
        other.fifth == fifth;
  }

  @override
  int get hashCode {
    var hash = _SystemHash.combine(0, runtimeType.hashCode);
    hash = _SystemHash.combine(hash, first.hashCode);
    hash = _SystemHash.combine(hash, second.hashCode);
    hash = _SystemHash.combine(hash, third.hashCode);
    hash = _SystemHash.combine(hash, fourth.hashCode);
    hash = _SystemHash.combine(hash, fifth.hashCode);

    return _SystemHash.finish(hash);
  }
}

mixin FamilyClassRef on AutoDisposeNotifierProviderRef<String> {
  /// The parameter `first` of this provider.
  int get first;

  /// The parameter `second` of this provider.
  String? get second;

  /// The parameter `third` of this provider.
  double get third;

  /// The parameter `fourth` of this provider.
  bool get fourth;

  /// The parameter `fifth` of this provider.
  List<String>? get fifth;
}

class _FamilyClassProviderElement
    extends AutoDisposeNotifierProviderElement<FamilyClass, String>
    with FamilyClassRef {
  _FamilyClassProviderElement(super.provider);

  @override
  int get first => (origin as FamilyClassProvider).first;
  @override
  String? get second => (origin as FamilyClassProvider).second;
  @override
  double get third => (origin as FamilyClassProvider).third;
  @override
  bool get fourth => (origin as FamilyClassProvider).fourth;
  @override
  List<String>? get fifth => (origin as FamilyClassProvider).fifth;
}

String _$supports$InClassNameHash() =>
    r'4e99f433d9cb3598faaf4d172edf9f28b9e68091';

/// See also [Supports$InClassName].
@ProviderFor(Supports$InClassName)
final supports$InClassNameProvider =
    AutoDisposeNotifierProvider<Supports$InClassName, String>.internal(
  Supports$InClassName.new,
  name: r'supports$InClassNameProvider',
  debugGetCreateSourceHash: const bool.fromEnvironment('dart.vm.product')
      ? null
      : _$supports$InClassNameHash,
  dependencies: null,
  allTransitiveDependencies: null,
);

typedef _$Supports$InClassName = AutoDisposeNotifier<String>;
// ignore_for_file: type=lint
// ignore_for_file: subtype_of_sealed_class, invalid_use_of_internal_member, invalid_use_of_visible_for_testing_member, inference_failure_on_uninitialized_variable, inference_failure_on_function_return_type, inference_failure_on_untyped_parameter<|MERGE_RESOLUTION|>--- conflicted
+++ resolved
@@ -320,11 +320,7 @@
 const rawFamilyFutureProvider = RawFamilyFutureFamily();
 
 /// See also [rawFamilyFuture].
-<<<<<<< HEAD
 class RawFamilyFutureFamily extends Family {
-=======
-class RawFamilyFutureFamily extends Family<Raw<Future<String>>> {
->>>>>>> 5558665b
   /// See also [rawFamilyFuture].
   const RawFamilyFutureFamily();
 
@@ -453,11 +449,7 @@
 const rawFamilyStreamProvider = RawFamilyStreamFamily();
 
 /// See also [rawFamilyStream].
-<<<<<<< HEAD
 class RawFamilyStreamFamily extends Family {
-=======
-class RawFamilyStreamFamily extends Family<Raw<Stream<String>>> {
->>>>>>> 5558665b
   /// See also [rawFamilyStream].
   const RawFamilyStreamFamily();
 
@@ -1011,11 +1003,7 @@
 const rawFamilyFutureClassProvider = RawFamilyFutureClassFamily();
 
 /// See also [RawFamilyFutureClass].
-<<<<<<< HEAD
 class RawFamilyFutureClassFamily extends Family {
-=======
-class RawFamilyFutureClassFamily extends Family<Raw<Future<String>>> {
->>>>>>> 5558665b
   /// See also [RawFamilyFutureClass].
   const RawFamilyFutureClassFamily();
 
@@ -1161,11 +1149,7 @@
 const rawFamilyStreamClassProvider = RawFamilyStreamClassFamily();
 
 /// See also [RawFamilyStreamClass].
-<<<<<<< HEAD
 class RawFamilyStreamClassFamily extends Family {
-=======
-class RawFamilyStreamClassFamily extends Family<Raw<Stream<String>>> {
->>>>>>> 5558665b
   /// See also [RawFamilyStreamClass].
   const RawFamilyStreamClassFamily();
 
