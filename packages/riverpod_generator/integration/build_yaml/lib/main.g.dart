--- conflicted
+++ resolved
@@ -170,7 +170,7 @@
 String _$countStreamHash() => r'1dbe49244ea19e8dbc3af0534429bb323720c07a';
 
 @ProviderFor(CountNotifier)
-const countNotifierPod = CountNotifierProvider._();
+const myCountNotifierPod = CountNotifierProvider._();
 
 final class CountNotifierProvider
     extends $NotifierProvider<CountNotifier, int> {
@@ -180,7 +180,7 @@
         super(
           from: null,
           argument: null,
-          name: r'countNotifierPod',
+          name: r'myCountNotifierPod',
           isAutoDispose: true,
           dependencies: null,
           allTransitiveDependencies: null,
@@ -239,7 +239,7 @@
 }
 
 @ProviderFor(CountAsyncNotifier)
-const countAsyncNotifierPod = CountAsyncNotifierProvider._();
+const myCountAsyncNotifierPod = CountAsyncNotifierProvider._();
 
 final class CountAsyncNotifierProvider
     extends $AsyncNotifierProvider<CountAsyncNotifier, int> {
@@ -249,7 +249,7 @@
         super(
           from: null,
           argument: null,
-          name: r'countAsyncNotifierPod',
+          name: r'myCountAsyncNotifierPod',
           isAutoDispose: true,
           dependencies: null,
           allTransitiveDependencies: null,
@@ -301,7 +301,7 @@
 }
 
 @ProviderFor(CountStreamNotifier)
-const countStreamNotifierPod = CountStreamNotifierProvider._();
+const myCountStreamNotifierPod = CountStreamNotifierProvider._();
 
 final class CountStreamNotifierProvider
     extends $StreamNotifierProvider<CountStreamNotifier, int> {
@@ -311,7 +311,7 @@
         super(
           from: null,
           argument: null,
-          name: r'countStreamNotifierPod',
+          name: r'myCountStreamNotifierPod',
           isAutoDispose: true,
           dependencies: null,
           allTransitiveDependencies: null,
@@ -741,202 +741,6 @@
   }
 }
 
-<<<<<<< HEAD
-@ProviderFor(CountNotifier)
-const myCountNotifierPod = CountNotifierProvider._();
-
-final class CountNotifierProvider
-    extends $NotifierProvider<CountNotifier, int> {
-  const CountNotifierProvider._(
-      {super.runNotifierBuildOverride, CountNotifier Function()? create})
-      : _createCb = create,
-        super(
-          from: null,
-          argument: null,
-          name: r'myCountNotifierPod',
-          isAutoDispose: true,
-          dependencies: null,
-          allTransitiveDependencies: null,
-        );
-
-  final CountNotifier Function()? _createCb;
-
-  @override
-  String debugGetCreateSourceHash() => _$countNotifierHash();
-
-  /// {@macro riverpod.override_with_value}
-  Override overrideWithValue(int value) {
-    return $ProviderOverride(
-      origin: this,
-      providerOverride: $ValueProvider<int>(value),
-    );
-  }
-
-  @$internal
-  @override
-  CountNotifier create() => _createCb?.call() ?? CountNotifier();
-
-  @$internal
-  @override
-  CountNotifierProvider $copyWithCreate(
-    CountNotifier Function() create,
-  ) {
-    return CountNotifierProvider._(create: create);
-  }
-
-  @$internal
-  @override
-  CountNotifierProvider $copyWithBuild(
-    int Function(
-      Ref<int>,
-      CountNotifier,
-    ) build,
-  ) {
-    return CountNotifierProvider._(runNotifierBuildOverride: build);
-  }
-
-  @$internal
-  @override
-  $NotifierProviderElement<CountNotifier, int> $createElement(
-          ProviderContainer container) =>
-      $NotifierProviderElement(this, container);
-}
-
-String _$countNotifierHash() => r'a8dd7a66ee0002b8af657245c4affaa206fd99ec';
-
-abstract class _$CountNotifier extends $Notifier<int> {
-  int build();
-  @$internal
-  @override
-  int runBuild() => build();
-}
-
-@ProviderFor(CountAsyncNotifier)
-const myCountAsyncNotifierPod = CountAsyncNotifierProvider._();
-
-final class CountAsyncNotifierProvider
-    extends $AsyncNotifierProvider<CountAsyncNotifier, int> {
-  const CountAsyncNotifierProvider._(
-      {super.runNotifierBuildOverride, CountAsyncNotifier Function()? create})
-      : _createCb = create,
-        super(
-          from: null,
-          argument: null,
-          name: r'myCountAsyncNotifierPod',
-          isAutoDispose: true,
-          dependencies: null,
-          allTransitiveDependencies: null,
-        );
-
-  final CountAsyncNotifier Function()? _createCb;
-
-  @override
-  String debugGetCreateSourceHash() => _$countAsyncNotifierHash();
-
-  @$internal
-  @override
-  CountAsyncNotifier create() => _createCb?.call() ?? CountAsyncNotifier();
-
-  @$internal
-  @override
-  CountAsyncNotifierProvider $copyWithCreate(
-    CountAsyncNotifier Function() create,
-  ) {
-    return CountAsyncNotifierProvider._(create: create);
-  }
-
-  @$internal
-  @override
-  CountAsyncNotifierProvider $copyWithBuild(
-    FutureOr<int> Function(
-      Ref<AsyncValue<int>>,
-      CountAsyncNotifier,
-    ) build,
-  ) {
-    return CountAsyncNotifierProvider._(runNotifierBuildOverride: build);
-  }
-
-  @$internal
-  @override
-  $AsyncNotifierProviderElement<CountAsyncNotifier, int> $createElement(
-          ProviderContainer container) =>
-      $AsyncNotifierProviderElement(this, container);
-}
-
-String _$countAsyncNotifierHash() =>
-    r'2a7049d864bf396e44a5937b4001efb4774a5f29';
-
-abstract class _$CountAsyncNotifier extends $AsyncNotifier<int> {
-  FutureOr<int> build();
-  @$internal
-  @override
-  FutureOr<int> runBuild() => build();
-}
-
-@ProviderFor(CountStreamNotifier)
-const myCountStreamNotifierPod = CountStreamNotifierProvider._();
-
-final class CountStreamNotifierProvider
-    extends $StreamNotifierProvider<CountStreamNotifier, int> {
-  const CountStreamNotifierProvider._(
-      {super.runNotifierBuildOverride, CountStreamNotifier Function()? create})
-      : _createCb = create,
-        super(
-          from: null,
-          argument: null,
-          name: r'myCountStreamNotifierPod',
-          isAutoDispose: true,
-          dependencies: null,
-          allTransitiveDependencies: null,
-        );
-
-  final CountStreamNotifier Function()? _createCb;
-
-  @override
-  String debugGetCreateSourceHash() => _$countStreamNotifierHash();
-
-  @$internal
-  @override
-  CountStreamNotifier create() => _createCb?.call() ?? CountStreamNotifier();
-
-  @$internal
-  @override
-  CountStreamNotifierProvider $copyWithCreate(
-    CountStreamNotifier Function() create,
-  ) {
-    return CountStreamNotifierProvider._(create: create);
-  }
-
-  @$internal
-  @override
-  CountStreamNotifierProvider $copyWithBuild(
-    Stream<int> Function(
-      Ref<AsyncValue<int>>,
-      CountStreamNotifier,
-    ) build,
-  ) {
-    return CountStreamNotifierProvider._(runNotifierBuildOverride: build);
-  }
-
-  @$internal
-  @override
-  $StreamNotifierProviderElement<CountStreamNotifier, int> $createElement(
-          ProviderContainer container) =>
-      $StreamNotifierProviderElement(this, container);
-}
-
-String _$countStreamNotifierHash() =>
-    r'61d2cd311c4808f8d7e8b2d67f5c7b85337666c6';
-
-abstract class _$CountStreamNotifier extends $StreamNotifier<int> {
-  Stream<int> build();
-  @$internal
-  @override
-  Stream<int> runBuild() => build();
-}
-
-=======
->>>>>>> b633016b
 @ProviderFor(CountNotifier2)
 const myFamilyCountNotifier2ProviderFamily = CountNotifier2Family._();
 
