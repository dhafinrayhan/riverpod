--- conflicted
+++ resolved
@@ -1,4 +1,3 @@
-<<<<<<< HEAD
 ## Unreleased increment
 
 - Providers can now be generic:
@@ -24,7 +23,7 @@
   ```
 
 - Upgraded to use Riverpod 3.0
-=======
+
 ## 3.0.0-dev.4 - 2023-10-15
 
 - Annotating a provider with `@deprecated` and a few other annotations
@@ -39,7 +38,6 @@
 ## 3.0.0-dev.2 - 2023-10-02
 
 - `riverpod_analyzer_utils` upgraded to `0.4.0`
->>>>>>> ca7b76cb
 
 ## 3.0.0-dev.1 - 2023-10-02
 
