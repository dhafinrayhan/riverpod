import 'package:analyzer/dart/ast/ast.dart';
import 'package:collection/collection.dart';
import 'package:riverpod_analyzer_utils/riverpod_analyzer_utils.dart';

import '../models.dart';
import '../riverpod_generator.dart';
import 'class_based_provider.dart';
import 'parameters.dart';
import 'template.dart';

String providerFamilyNameFor(
  ProviderDeclarationElement provider,
  BuildYamlOptions options,
) {
  return '${provider.name.lowerFirst}${options.providerFamilyNameSuffix ?? options.providerNameSuffix ?? 'Provider'}';
}

String genericDefinitionDisplayString(TypeParameterList? typeParameters) {
  return typeParameters?.toSource() ?? '';
}

String genericUsageDisplayString(TypeParameterList? typeParameterList) {
  if (typeParameterList == null) {
    return '';
  }

  return '<${typeParameterList.typeParameters.map((e) => e.name.lexeme).join(', ')}>';
}

String anyGenericUsageDisplayString(TypeParameterList? typeParameterList) {
  if (typeParameterList == null) {
    return '';
  }

  return '<${typeParameterList.typeParameters.map((e) => e.declaredElement?.bound?.toString() ?? 'Object?').join(', ')}>';
}

class FamilyTemplate extends Template {
  FamilyTemplate._(
    this.provider, {
    required this.options,
    required this.parameters,
    required this.typeParameters,
    required this.providerType,
    required this.refType,
    required this.elementType,
    required this.providerGenerics,
    required this.providerCreate,
    required this.parametersPassThrough,
    required this.hashFn,
    required this.createType,
    required this.overrideCreate,
    this.other = '',
    this.providerOther = '',
  }) {
    if (!provider.providerElement.isFamily) {
      throw ArgumentError.value(
        provider.providerElement.isFamily,
        'provider.providerElement.isFamily',
        'Expected a family provider',
      );
    }
  }

  factory FamilyTemplate.functional(
    FunctionalProviderDeclaration provider, {
    required String hashFn,
    required BuildYamlOptions options,
  }) {
    var leading = '';
    if (!provider.annotation.element.keepAlive) {
      leading = 'AutoDispose';
    }

    var providerType = '${leading}Provider';
    var refType = '${leading}ProviderRef';
    var elementType = '${leading}ProviderElement';
    var createdType = provider.createdTypeDisplayString;

    final returnType = provider.createdTypeNode?.type;
    if (returnType != null && !returnType.isRaw) {
      if (returnType.isDartAsyncFutureOr || returnType.isDartAsyncFuture) {
        providerType = '${leading}FutureProvider';
        refType = '${leading}FutureProviderRef';
        elementType = '${leading}FutureProviderElement';
        // Always use FutureOr<T> in overrideWith as return value
        // or otherwise we get a compilation error.
        createdType = 'FutureOr<${provider.valueTypeDisplayString}>';
      } else if (returnType.isDartAsyncStream) {
        providerType = '${leading}StreamProvider';
        refType = '${leading}StreamProviderRef';
        elementType = '${leading}StreamProviderElement';
      }
    }

    final parameters = provider.node.functionExpression.parameters!.parameters
        .skip(1)
        .toList();

    final parametersPassThrough = buildParamInvocationQuery({
      for (final parameter in parameters) parameter: parameter.name!.lexeme,
    });

    final typeParameters = provider.node.functionExpression.typeParameters;
    final typeParametersUsage = genericUsageDisplayString(typeParameters);

    return FamilyTemplate._(
      provider,
      options: options,
      parameters: parameters,
      typeParameters: typeParameters,
      hashFn: hashFn,
      elementType: elementType,
      refType: refType,
      providerGenerics: '<${provider.valueTypeDisplayString}>',
      providerCreate:
          '(ref) => ${provider.name}$typeParametersUsage(ref as ${provider._refImplName}$typeParametersUsage, $parametersPassThrough)',
      providerType: providerType,
      parametersPassThrough: parametersPassThrough,
      createType:
          '${provider.createdTypeDisplayString} Function(${provider._refImplName} ref)',
      overrideCreate: '(ref) => create(ref as ${provider._refImplName})',
      providerOther: '''

  @override
  Override overrideWith(
<<<<<<< HEAD
    $createdType Function(${provider._refImplName}$typeParametersUsage provider) create,
=======
    $createdType Function(${provider._refImplName} ref) create,
>>>>>>> 6f898c0c
  ) {
    return ProviderOverride(
      origin: this,
      override: ${provider._providerImplName}$typeParametersUsage._internal(
        (ref) => create(ref as ${provider._refImplName}$typeParametersUsage),
        from: from,
        name: null,
        dependencies: null,
        allTransitiveDependencies: null,
        debugGetCreateSourceHash: null,
${parameters.map((e) => '        ${e.name}: ${e.name},\n').join()}
      ),
    );
  }
''',
    );
  }

  factory FamilyTemplate.classBased(
    ClassBasedProviderDeclaration provider, {
    required String notifierTypedefName,
    required String hashFn,
    required BuildYamlOptions options,
  }) {
    var leading = '';
    if (!provider.annotation.element.keepAlive) {
      leading = 'AutoDispose';
    }

    var providerType = '${leading}NotifierProviderImpl';
    var refType = '${leading}NotifierProviderRef';
    var notifierBaseType = 'Buildless${leading}Notifier';
    var elementType = '${leading}NotifierProviderElement';

    final returnType = provider.createdTypeNode?.type;
    if (returnType != null && !returnType.isRaw) {
      if (returnType.isDartAsyncFutureOr || returnType.isDartAsyncFuture) {
        providerType = '${leading}AsyncNotifierProviderImpl';
        refType = '${leading}AsyncNotifierProviderRef';
        notifierBaseType = 'Buildless${leading}AsyncNotifier';
        elementType = '${leading}AsyncNotifierProviderElement';
      } else if (returnType.isDartAsyncStream) {
        providerType = '${leading}StreamNotifierProviderImpl';
        refType = '${leading}StreamNotifierProviderRef';
        notifierBaseType = 'Buildless${leading}StreamNotifier';
        elementType = '${leading}StreamNotifierProviderElement';
      }
    }

    final parameters =
        provider.buildMethod.parameters!.parameters.whereNotNull().toList();
    final parameterDefinition = buildParamDefinitionQuery(parameters);
    final cascadePropertyInit =
        parameters.map((e) => '..${e.name} = ${e.name}').join('\n');

    final parametersPassThrough = buildParamInvocationQuery({
      for (final parameter in parameters) parameter: parameter.name!.lexeme,
    });

    final typeParameters = provider.node.typeParameters;
    final typeParametersUsage = genericUsageDisplayString(typeParameters);
    final typeParametersDefinition =
        genericDefinitionDisplayString(typeParameters);

    return FamilyTemplate._(
      provider,
      options: options,
      parameters: parameters,
      typeParameters: typeParameters,
      hashFn: hashFn,
      elementType: elementType,
      refType: refType,
      providerGenerics:
          '<${provider.name}$typeParametersUsage, ${provider.valueTypeDisplayString}>',
      providerType: providerType,
      providerCreate: parameters.isEmpty
          // If the provider has no arguments (and therefore only generics),
          // use tear-off constructor
          ? '${provider.name.lexeme}$typeParametersUsage.new'
          : '() => ${provider.name}$typeParametersUsage()$cascadePropertyInit',
      parametersPassThrough: parametersPassThrough,
      createType: '${provider.name} Function()',
      overrideCreate: '() => create()$cascadePropertyInit',
      other: '''
abstract class $notifierTypedefName$typeParametersDefinition extends $notifierBaseType<${provider.valueTypeDisplayString}> {
  ${parameters.map((e) => 'late final ${e.typeDisplayString} ${e.name};').join('\n')}

  ${provider.createdTypeDisplayString} build($parameterDefinition);
}
''',
      providerOther: '''
  @override
  ${provider.createdTypeDisplayString} runNotifierBuild(
    covariant ${provider.name}$typeParametersUsage notifier,
  ) {
    return notifier.build($parametersPassThrough);
  }

  @override
  Override overrideWith(${provider.name}$typeParametersUsage Function() create) {
    return ProviderOverride(
      origin: this,
      override: ${provider._providerImplName}$typeParametersUsage._internal(
        () => create()$cascadePropertyInit,
        from: from,
        name: null,
        dependencies: null,
        allTransitiveDependencies: null,
        debugGetCreateSourceHash: null,
${parameters.map((e) => '        ${e.name}: ${e.name},\n').join()}
      ),
    );
  }
''',
    );
  }

  final GeneratorProviderDeclaration provider;
  final List<FormalParameter> parameters;
  final TypeParameterList? typeParameters;
  final BuildYamlOptions options;
  final String refType;
  final String elementType;
  final String providerType;
  final String providerGenerics;
  final String providerCreate;
  final String other;
  final String providerOther;
  final String parametersPassThrough;
  final String hashFn;
  final String createType;
  final String overrideCreate;

  @override
  void run(StringBuffer buffer) {
    final providerTypeNameImpl = provider._providerImplName;
    final refNameImpl = provider._refImplName;
    final elementNameImpl = '_${providerTypeNameImpl.public}Element';
    final familyName = '${provider.providerElement.name.titled}Family';

    final parameterDefinition = buildParamDefinitionQuery(parameters);
    final parameterProviderPassThrough = buildParamInvocationQuery({
      for (final parameter in parameters)
        parameter: 'provider.${parameter.name}',
    });
    final parameterThisNamedPassThrough = parameters
        .map((parameter) => '${parameter.name}: ${parameter.name},')
        .join();

    final docs = providerDocFor(provider.providerElement.element);
    final meta = metaAnnotations(provider.node.metadata);
    final providerName =
        providerFamilyNameFor(provider.providerElement, options);

    final dependenciesKeyword =
        provider.providerElement.annotation.dependencies == null
            ? 'const Iterable<ProviderOrFamily>?'
            : 'final Iterable<ProviderOrFamily>';

    final typeParametersDefinition =
        genericDefinitionDisplayString(typeParameters);
    final typeParametersUsage = genericUsageDisplayString(typeParameters);
    final anyTypeParametersUsage = anyGenericUsageDisplayString(typeParameters);
    final argumentRecordType = buildParamDefinitionQuery(
      parameters,
      asRecord: true,
    );
    final argumentsToRecord = buildParamInvocationQuery({
      for (final parameter in parameters) parameter: parameter.name!.lexeme,
    });

    final familyOverrideClassName =
        '_\$${provider.name.lexeme.titled.public}FamilyOverride';

    buffer.write('''
$other

$docs
@ProviderFor(${provider.name})
$meta
const $providerName = $familyName();

$docs
class $familyName extends Family {
  $docs
  const $familyName();

  static $dependenciesKeyword _dependencies = ${serializeDependencies(provider.providerElement.annotation, options)};

  static $dependenciesKeyword _allTransitiveDependencies = ${serializeAllTransitiveDependencies(provider.providerElement.annotation, options)};

  @override
  Iterable<ProviderOrFamily>? get dependencies => _dependencies;

  @override
  Iterable<ProviderOrFamily>? get allTransitiveDependencies => _allTransitiveDependencies;

  @override
  String? get name => r'$providerName';

  $docs
  $providerTypeNameImpl$typeParametersUsage call$typeParametersDefinition($parameterDefinition) {
    return $providerTypeNameImpl$typeParametersUsage($parametersPassThrough);
  }

  @visibleForOverriding
  @override
  $providerTypeNameImpl$anyTypeParametersUsage getProviderOverride(
    covariant $providerTypeNameImpl$anyTypeParametersUsage provider,
  ) {
    return call($parameterProviderPassThrough);
  }

  /// Enables overriding the behavior of this provider, no matter the parameters.
  Override overrideWith($createType create) {
    return $familyOverrideClassName(this, create);
  }
}

class $familyOverrideClassName implements FamilyOverride<${provider.exposedTypeDisplayString}> {
  $familyOverrideClassName(this.overriddenFamily, this.create);

  final $createType create;

  @override
  final $familyName overriddenFamily;

  @override
  $providerTypeNameImpl getProviderOverride(
    covariant $providerTypeNameImpl provider,
  ) {
    return provider._copyWith(create);
  }
}

$docs
class $providerTypeNameImpl$typeParametersDefinition extends $providerType$providerGenerics {
  $docs
  $providerTypeNameImpl($parameterDefinition) : this._internal(
          $providerCreate,
          from: $providerName,
          name: r'$providerName',
          debugGetCreateSourceHash: $hashFn,
          dependencies: $familyName._dependencies,
          allTransitiveDependencies: $familyName._allTransitiveDependencies,
          ${parameters.map((e) => '${e.name}: ${e.name},\n').join()}
        );

  $providerTypeNameImpl._internal(
    super.create, {
    required super.name,
    required super.dependencies,
    required super.allTransitiveDependencies,
    required super.debugGetCreateSourceHash,
    required super.from,
    ${buildParamDefinitionQuery(
      parameters,
      asThisParameter: true,
      writeBrackets: false,
      asRequiredNamed: true,
    )}
  }) : super.internal();

${parameters.map((e) => 'final ${e.typeDisplayString} ${e.name};').join()}

$providerOther

  @override
  ($argumentRecordType) get argument {
    return ($argumentsToRecord);
  }

  @override
  $elementType$providerGenerics createElement() {
    return $elementNameImpl(this);
  }

  $providerTypeNameImpl _copyWith(
    $createType create,
  ) {
    return $providerTypeNameImpl._internal(
      $overrideCreate,
      name: name,
      dependencies: dependencies,
      allTransitiveDependencies: allTransitiveDependencies,
      debugGetCreateSourceHash: debugGetCreateSourceHash,
      from: from,
      $parameterThisNamedPassThrough
    );
  }

  @override
  bool operator ==(Object other) {
    return ${[
      'other is $providerTypeNameImpl',
      // If there are type parameters, check the runtimeType to check them too.
      if (typeParameters?.typeParameters.isNotEmpty ?? false)
        'other.runtimeType == runtimeType',
      ...parameters.map((e) => 'other.${e.name} == ${e.name}'),
    ].join(' && ')};
  }

  @override
  int get hashCode {
    var hash = _SystemHash.combine(0, runtimeType.hashCode);
${[
      ...parameters.map((e) => e.name),
      ...?typeParameters?.typeParameters.map((e) => e.name),
    ].map((e) => 'hash = _SystemHash.combine(hash, $e.hashCode);').join()}

    return _SystemHash.finish(hash);
  }
}

mixin $refNameImpl$typeParametersDefinition on $refType<${provider.valueTypeDisplayString}> {
  ${parameters.map((e) {
      return '''
/// The parameter `${e.name}` of this provider.
${e.typeDisplayString} get ${e.name};''';
    }).join()}
}

class $elementNameImpl$typeParametersDefinition extends $elementType$providerGenerics with $refNameImpl$typeParametersUsage {
  $elementNameImpl(super.provider);

${parameters.map((e) => '@override ${e.typeDisplayString} get ${e.name} => (origin as $providerTypeNameImpl$typeParametersUsage).${e.name};').join()}
}
''');
  }
}

extension on GeneratorProviderDeclaration {
  String get _providerImplName => '${providerElement.name.titled}Provider';

  String get _refImplName => '${providerElement.name.titled}Ref';
}<|MERGE_RESOLUTION|>--- conflicted
+++ resolved
@@ -124,11 +124,7 @@
 
   @override
   Override overrideWith(
-<<<<<<< HEAD
-    $createdType Function(${provider._refImplName}$typeParametersUsage provider) create,
-=======
-    $createdType Function(${provider._refImplName} ref) create,
->>>>>>> 6f898c0c
+    $createdType Function(${provider._refImplName}$typeParametersUsage ref) create,
   ) {
     return ProviderOverride(
       origin: this,
