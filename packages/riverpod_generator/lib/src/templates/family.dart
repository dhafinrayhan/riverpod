import 'package:analyzer/dart/ast/ast.dart';
<<<<<<< HEAD
import 'package:analyzer/dart/element/element.dart';
=======
>>>>>>> 5558665b
import 'package:collection/collection.dart';
import 'package:riverpod_analyzer_utils/riverpod_analyzer_utils.dart';

import '../models.dart';
import '../riverpod_generator.dart';
import 'class_based_provider.dart';
import 'parameters.dart';
import 'template.dart';

String providerFamilyNameFor(
  ProviderDeclarationElement provider,
  BuildYamlOptions options,
) {
  return '${provider.name.lowerFirst}${options.providerFamilyNameSuffix ?? options.providerNameSuffix ?? 'Provider'}';
}

String genericDefinitionDisplayString(TypeParameterList? typeParameters) {
  return typeParameters?.toSource() ?? '';
}

String genericUsageDisplayString(TypeParameterList? typeParameterList) {
  if (typeParameterList == null) {
    return '';
  }

  return '<${typeParameterList.typeParameters.map((e) => e.name.lexeme).join(', ')}>';
}

String anyGenericUsageDisplayString(TypeParameterList? typeParameterList) {
  if (typeParameterList == null) {
    return '';
  }

  return '<${typeParameterList.typeParameters.map((e) => e.declaredElement?.bound?.toString() ?? 'Object?').join(', ')}>';
}

class FamilyTemplate extends Template {
  FamilyTemplate._(
    this.provider, {
    required this.options,
    required this.parameters,
    required this.typeParameters,
    required this.providerType,
    required this.refType,
    required this.elementType,
    required this.providerGenerics,
    required this.providerCreate,
    required this.parametersPassThrough,
    required this.hashFn,
    this.other = '',
    this.providerOther = '',
  }) {
    if (!provider.providerElement.isFamily) {
      throw ArgumentError.value(
        provider.providerElement.isFamily,
        'provider.providerElement.isFamily',
        'Expected a family provider',
      );
    }
  }

  factory FamilyTemplate.functional(
    FunctionalProviderDeclaration provider, {
    required String hashFn,
    required BuildYamlOptions options,
  }) {
    var leading = '';
    if (!provider.annotation.element.keepAlive) {
      leading = 'AutoDispose';
    }

    var providerType = '${leading}Provider';
    var refType = '${leading}ProviderRef';
    var elementType = '${leading}ProviderElement';
    var createdType = provider.createdTypeDisplayString;

    final returnType = provider.createdTypeNode?.type;
    if (returnType != null && !returnType.isRaw) {
      if (returnType.isDartAsyncFutureOr || returnType.isDartAsyncFuture) {
        providerType = '${leading}FutureProvider';
        refType = '${leading}FutureProviderRef';
        elementType = '${leading}FutureProviderElement';
        // Always use FutureOr<T> in overrideWith as return value
        // or otherwise we get a compilation error.
        createdType = 'FutureOr<${provider.valueTypeDisplayString}>';
      } else if (returnType.isDartAsyncStream) {
        providerType = '${leading}StreamProvider';
        refType = '${leading}StreamProviderRef';
        elementType = '${leading}StreamProviderElement';
      }
    }

    final parameters = provider.node.functionExpression.parameters!.parameters
        .skip(1)
        .toList();

    final parametersPassThrough = buildParamInvocationQuery({
      for (final parameter in parameters) parameter: parameter.name!.lexeme,
    });

    final typeParameters = provider.node.functionExpression.typeParameters;
    final typeParametersUsage = genericUsageDisplayString(typeParameters);

    return FamilyTemplate._(
      provider,
      options: options,
      parameters: parameters,
      typeParameters: typeParameters,
      hashFn: hashFn,
      elementType: elementType,
      refType: refType,
      providerGenerics: '<${provider.valueTypeDisplayString}>',
      providerCreate:
          '(ref) => ${provider.name}$typeParametersUsage(ref as ${provider._refImplName}$typeParametersUsage, $parametersPassThrough)',
      providerType: providerType,
      parametersPassThrough: parametersPassThrough,
      providerOther: '''

  @override
  Override overrideWith(
    $createdType Function(${provider._refImplName}$typeParametersUsage provider) create,
  ) {
    return ProviderOverride(
      origin: this,
      override: ${provider._providerImplName}$typeParametersUsage._internal(
        (ref) => create(ref as ${provider._refImplName}$typeParametersUsage),
        from: from,
        name: null,
        dependencies: null,
        allTransitiveDependencies: null,
        debugGetCreateSourceHash: null,
${parameters.map((e) => '        ${e.name}: ${e.name},\n').join()}
      ),
    );
  }
''',
    );
  }

  factory FamilyTemplate.classBased(
    ClassBasedProviderDeclaration provider, {
    required String notifierTypedefName,
    required String hashFn,
    required BuildYamlOptions options,
  }) {
    var leading = '';
    if (!provider.annotation.element.keepAlive) {
      leading = 'AutoDispose';
    }

    var providerType = '${leading}NotifierProviderImpl';
    var refType = '${leading}NotifierProviderRef';
    var notifierBaseType = 'Buildless${leading}Notifier';
    var elementType = '${leading}NotifierProviderElement';

    final returnType = provider.createdTypeNode?.type;
    if (returnType != null && !returnType.isRaw) {
      if (returnType.isDartAsyncFutureOr || returnType.isDartAsyncFuture) {
        providerType = '${leading}AsyncNotifierProviderImpl';
        refType = '${leading}AsyncNotifierProviderRef';
        notifierBaseType = 'Buildless${leading}AsyncNotifier';
        elementType = '${leading}AsyncNotifierProviderElement';
      } else if (returnType.isDartAsyncStream) {
        providerType = '${leading}StreamNotifierProviderImpl';
        refType = '${leading}StreamNotifierProviderRef';
        notifierBaseType = 'Buildless${leading}StreamNotifier';
        elementType = '${leading}StreamNotifierProviderElement';
      }
    }

    final parameters =
        provider.buildMethod.parameters!.parameters.whereNotNull().toList();
    final parameterDefinition = buildParamDefinitionQuery(parameters);
    final cascadePropertyInit =
        parameters.map((e) => '..${e.name} = ${e.name}').join('\n');

    final parametersPassThrough = buildParamInvocationQuery({
      for (final parameter in parameters) parameter: parameter.name!.lexeme,
    });

    final typeParameters = provider.node.typeParameters;
    final typeParametersUsage = genericUsageDisplayString(typeParameters);
    final typeParametersDefinition =
        genericDefinitionDisplayString(typeParameters);

    return FamilyTemplate._(
      provider,
      options: options,
      parameters: parameters,
      typeParameters: typeParameters,
      hashFn: hashFn,
      elementType: elementType,
      refType: refType,
      providerGenerics:
<<<<<<< HEAD
          '<${provider.name}$typeParametersUsage, ${provider.valueType}>',
=======
          '<${provider.name}, ${provider.valueTypeDisplayString}>',
>>>>>>> 5558665b
      providerType: providerType,
      providerCreate: parameters.isEmpty
          // If the provider has no arguments (and therefore only generics),
          // use tear-off constructor
          ? '${provider.name.lexeme}$typeParametersUsage.new'
          : '() => ${provider.name}$typeParametersUsage()$cascadePropertyInit',
      parametersPassThrough: parametersPassThrough,
      other: '''
<<<<<<< HEAD
abstract class $notifierTypedefName$typeParametersDefinition extends $notifierBaseType<${provider.valueType}> {
  ${parameters.map((e) => 'late final ${e.type} ${e.name};').join('\n')}
=======
abstract class $notifierTypedefName extends $notifierBaseType<${provider.valueTypeDisplayString}> {
  ${parameters.map((e) => 'late final ${e.typeDisplayString} ${e.name};').join('\n')}
>>>>>>> 5558665b

  ${provider.createdTypeDisplayString} build($parameterDefinition);
}
''',
      providerOther: '''
  @override
<<<<<<< HEAD
  ${provider.createdType} runNotifierBuild(
    covariant ${provider.name}$typeParametersUsage notifier,
=======
  ${provider.createdTypeDisplayString} runNotifierBuild(
    covariant ${provider.name} notifier,
>>>>>>> 5558665b
  ) {
    return notifier.build($parametersPassThrough);
  }

  @override
  Override overrideWith(${provider.name}$typeParametersUsage Function() create) {
    return ProviderOverride(
      origin: this,
      override: ${provider._providerImplName}$typeParametersUsage._internal(
        () => create()$cascadePropertyInit,
        from: from,
        name: null,
        dependencies: null,
        allTransitiveDependencies: null,
        debugGetCreateSourceHash: null,
${parameters.map((e) => '        ${e.name}: ${e.name},\n').join()}
      ),
    );
  }
''',
    );
  }

  final GeneratorProviderDeclaration provider;
<<<<<<< HEAD
  final List<ParameterElement> parameters;
  final TypeParameterList? typeParameters;
=======
  final List<FormalParameter> parameters;
>>>>>>> 5558665b
  final BuildYamlOptions options;
  final String refType;
  final String elementType;
  final String providerType;
  final String providerGenerics;
  final String providerCreate;
  final String other;
  final String providerOther;
  final String parametersPassThrough;
  final String hashFn;

  @override
  void run(StringBuffer buffer) {
    final providerTypeNameImpl = provider._providerImplName;
    final refNameImpl = provider._refImplName;
    final elementNameImpl = '_${providerTypeNameImpl.public}Element';
    final familyName = '${provider.providerElement.name.titled}Family';

    final parameterDefinition = buildParamDefinitionQuery(parameters);
    final parameterProviderPassThrough = buildParamInvocationQuery({
      for (final parameter in parameters)
        parameter: 'provider.${parameter.name}',
    });

    final docs = providerDocFor(provider.providerElement.element);
    final providerName =
        providerFamilyNameFor(provider.providerElement, options);

    final dependenciesKeyword =
        provider.providerElement.annotation.dependencies == null
            ? 'const Iterable<ProviderOrFamily>?'
            : 'final Iterable<ProviderOrFamily>';

    final typeParametersDefinition =
        genericDefinitionDisplayString(typeParameters);
    final typeParametersUsage = genericUsageDisplayString(typeParameters);
    final anyTypeParametersUsage = anyGenericUsageDisplayString(typeParameters);

    buffer.write('''
$other

$docs
@ProviderFor(${provider.name})
const $providerName = $familyName();

$docs
<<<<<<< HEAD
class $familyName extends Family {
=======
class $familyName extends Family<${provider.exposedTypeDisplayString}> {
>>>>>>> 5558665b
  $docs
  const $familyName();

  $docs
  $providerTypeNameImpl$typeParametersUsage call$typeParametersDefinition($parameterDefinition) {
    return $providerTypeNameImpl$typeParametersUsage($parametersPassThrough);
  }

  @override
  $providerTypeNameImpl$anyTypeParametersUsage getProviderOverride(
    covariant $providerTypeNameImpl$anyTypeParametersUsage provider,
  ) {
    return call($parameterProviderPassThrough);
  }

  static $dependenciesKeyword _dependencies = ${serializeDependencies(provider.providerElement.annotation, options)};

  @override
  Iterable<ProviderOrFamily>? get dependencies => _dependencies;

  static $dependenciesKeyword _allTransitiveDependencies = ${serializeAllTransitiveDependencies(provider.providerElement.annotation, options)};

  @override
  Iterable<ProviderOrFamily>? get allTransitiveDependencies => _allTransitiveDependencies;

  @override
  String? get name => r'$providerName';
}

$docs
class $providerTypeNameImpl$typeParametersDefinition extends $providerType$providerGenerics {
  $docs
  $providerTypeNameImpl($parameterDefinition) : this._internal(
          $providerCreate,
          from: $providerName,
          name: r'$providerName',
          debugGetCreateSourceHash: $hashFn,
          dependencies: $familyName._dependencies,
          allTransitiveDependencies: $familyName._allTransitiveDependencies,
          ${parameters.map((e) => '${e.name}: ${e.name},\n').join()}
        );

  $providerTypeNameImpl._internal(
    super._createNotifier, {
    required super.name,
    required super.dependencies,
    required super.allTransitiveDependencies,
    required super.debugGetCreateSourceHash,
    required super.from,
    ${buildParamDefinitionQuery(
      parameters,
      asThisParameter: true,
      writeBrackets: false,
      asRequiredNamed: true,
    )}
  }) : super.internal();

${parameters.map((e) => 'final ${e.typeDisplayString} ${e.name};').join()}

$providerOther

  @override
  $elementType$providerGenerics createElement() {
    return $elementNameImpl(this);
  }

  @override
  bool operator ==(Object other) {
    return ${[
      'other is $providerTypeNameImpl',
      // If there are type parameters, check the runtimeType to check them too.
      if (typeParameters?.typeParameters.isNotEmpty ?? false)
        'other.runtimeType == runtimeType',
      ...parameters.map((e) => 'other.${e.name} == ${e.name}'),
    ].join(' && ')};
  }

  @override
  int get hashCode {
    var hash = _SystemHash.combine(0, runtimeType.hashCode);
${[
      ...parameters.map((e) => e.name),
      ...?typeParameters?.typeParameters.map((e) => e.name),
    ].map((e) => 'hash = _SystemHash.combine(hash, $e.hashCode);').join()}

    return _SystemHash.finish(hash);
  }
}

<<<<<<< HEAD
mixin $refNameImpl$typeParametersDefinition on $refType<${provider.valueType}> {
=======
mixin $refNameImpl on $refType<${provider.valueTypeDisplayString}> {
>>>>>>> 5558665b
  ${parameters.map((e) {
      return '''
/// The parameter `${e.name}` of this provider.
${e.typeDisplayString} get ${e.name};''';
    }).join()}
}

class $elementNameImpl$typeParametersDefinition extends $elementType$providerGenerics with $refNameImpl$typeParametersUsage {
  $elementNameImpl(super.provider);

<<<<<<< HEAD
${parameters.map((e) => '@override ${e.type} get ${e.name} => (origin as $providerTypeNameImpl$typeParametersUsage).${e.name};').join()}
=======
${parameters.map((e) => '@override ${e.typeDisplayString} get ${e.name} => (origin as $providerTypeNameImpl).${e.name};').join()}
>>>>>>> 5558665b
}
''');
  }
}

extension on GeneratorProviderDeclaration {
  String get _providerImplName => '${providerElement.name.titled}Provider';

  String get _refImplName => '${providerElement.name.titled}Ref';
}<|MERGE_RESOLUTION|>--- conflicted
+++ resolved
@@ -1,8 +1,4 @@
 import 'package:analyzer/dart/ast/ast.dart';
-<<<<<<< HEAD
-import 'package:analyzer/dart/element/element.dart';
-=======
->>>>>>> 5558665b
 import 'package:collection/collection.dart';
 import 'package:riverpod_analyzer_utils/riverpod_analyzer_utils.dart';
 
@@ -197,11 +193,7 @@
       elementType: elementType,
       refType: refType,
       providerGenerics:
-<<<<<<< HEAD
-          '<${provider.name}$typeParametersUsage, ${provider.valueType}>',
-=======
-          '<${provider.name}, ${provider.valueTypeDisplayString}>',
->>>>>>> 5558665b
+          '<${provider.name}$typeParametersUsage, ${provider.valueTypeDisplayString}>',
       providerType: providerType,
       providerCreate: parameters.isEmpty
           // If the provider has no arguments (and therefore only generics),
@@ -210,26 +202,16 @@
           : '() => ${provider.name}$typeParametersUsage()$cascadePropertyInit',
       parametersPassThrough: parametersPassThrough,
       other: '''
-<<<<<<< HEAD
-abstract class $notifierTypedefName$typeParametersDefinition extends $notifierBaseType<${provider.valueType}> {
-  ${parameters.map((e) => 'late final ${e.type} ${e.name};').join('\n')}
-=======
-abstract class $notifierTypedefName extends $notifierBaseType<${provider.valueTypeDisplayString}> {
+abstract class $notifierTypedefName$typeParametersDefinition extends $notifierBaseType<${provider.valueTypeDisplayString}> {
   ${parameters.map((e) => 'late final ${e.typeDisplayString} ${e.name};').join('\n')}
->>>>>>> 5558665b
 
   ${provider.createdTypeDisplayString} build($parameterDefinition);
 }
 ''',
       providerOther: '''
   @override
-<<<<<<< HEAD
-  ${provider.createdType} runNotifierBuild(
+  ${provider.createdTypeDisplayString} runNotifierBuild(
     covariant ${provider.name}$typeParametersUsage notifier,
-=======
-  ${provider.createdTypeDisplayString} runNotifierBuild(
-    covariant ${provider.name} notifier,
->>>>>>> 5558665b
   ) {
     return notifier.build($parametersPassThrough);
   }
@@ -254,12 +236,8 @@
   }
 
   final GeneratorProviderDeclaration provider;
-<<<<<<< HEAD
-  final List<ParameterElement> parameters;
+  final List<FormalParameter> parameters;
   final TypeParameterList? typeParameters;
-=======
-  final List<FormalParameter> parameters;
->>>>>>> 5558665b
   final BuildYamlOptions options;
   final String refType;
   final String elementType;
@@ -306,11 +284,7 @@
 const $providerName = $familyName();
 
 $docs
-<<<<<<< HEAD
 class $familyName extends Family {
-=======
-class $familyName extends Family<${provider.exposedTypeDisplayString}> {
->>>>>>> 5558665b
   $docs
   const $familyName();
 
@@ -400,11 +374,7 @@
   }
 }
 
-<<<<<<< HEAD
-mixin $refNameImpl$typeParametersDefinition on $refType<${provider.valueType}> {
-=======
-mixin $refNameImpl on $refType<${provider.valueTypeDisplayString}> {
->>>>>>> 5558665b
+mixin $refNameImpl$typeParametersDefinition on $refType<${provider.valueTypeDisplayString}> {
   ${parameters.map((e) {
       return '''
 /// The parameter `${e.name}` of this provider.
@@ -415,11 +385,7 @@
 class $elementNameImpl$typeParametersDefinition extends $elementType$providerGenerics with $refNameImpl$typeParametersUsage {
   $elementNameImpl(super.provider);
 
-<<<<<<< HEAD
-${parameters.map((e) => '@override ${e.type} get ${e.name} => (origin as $providerTypeNameImpl$typeParametersUsage).${e.name};').join()}
-=======
-${parameters.map((e) => '@override ${e.typeDisplayString} get ${e.name} => (origin as $providerTypeNameImpl).${e.name};').join()}
->>>>>>> 5558665b
+${parameters.map((e) => '@override ${e.typeDisplayString} get ${e.name} => (origin as $providerTypeNameImpl$typeParametersUsage).${e.name};').join()}
 }
 ''');
   }
