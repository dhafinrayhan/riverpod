--- conflicted
+++ resolved
@@ -106,10 +106,13 @@
   final BuildYamlOptions options;
 
   String get prefix => options.providerNamePrefix ?? _defaultProviderNamePrefix;
+
   String get familyPrefix => options.providerFamilyNamePrefix ?? prefix;
+
   String get suffix => options.providerNameSuffix ?? _defaultProviderNameSuffix;
 
   String get familySuffix => options.providerFamilyNameSuffix ?? suffix;
+
 
   void visitGeneratorProviderDeclaration(
     GeneratorProviderDeclaration provider,
@@ -188,49 +191,8 @@
     ClassBasedProviderDeclaration provider,
   ) {
     super.visitClassBasedProviderDeclaration(provider);
-<<<<<<< HEAD
-
-    final parameters = provider.buildMethod.parameters?.parameters;
-    if (parameters == null) return;
-
-    final hashFunctionName = _hashFnName(provider);
-    final hashFn = _hashFnIdentifier(hashFunctionName);
-    buffer.write(_hashFn(provider, hashFunctionName));
-
-    if (parameters.isEmpty) {
-      final rawProviderName = provider.providerElement.name;
-      final providerName =
-          '$prefix${prefix.isEmpty ? rawProviderName.lowerFirst : rawProviderName.titled}$suffix';
-      final notifierTypedefName = providerName.startsWith('_')
-          ? '_\$${provider.providerElement.name.substring(1)}'
-          : '_\$${provider.providerElement.name}';
-
-      ClassBasedProviderTemplate(
-        provider,
-        options: options,
-        notifierTypedefName: notifierTypedefName,
-        hashFn: hashFn,
-      ).run(buffer);
-    } else {
-      final rawProviderName = provider.providerElement.name;
-      final providerName =
-          '$prefix${prefix.isEmpty ? rawProviderName.lowerFirst : rawProviderName.titled}$suffix';
-      final notifierTypedefName = providerName.startsWith('_')
-          ? '_\$${provider.providerElement.name.substring(1)}'
-          : '_\$${provider.providerElement.name}';
-
-      maybeEmitHashUtils();
-      FamilyTemplate.classBased(
-        provider,
-        options: options,
-        notifierTypedefName: notifierTypedefName,
-        hashFn: hashFn,
-      ).run(buffer);
-    }
-=======
     visitGeneratorProviderDeclaration(provider);
     NotifierTemplate(provider).run(buffer);
->>>>>>> 9ddec6ec
   }
 
   @override
@@ -245,11 +207,14 @@
 
 extension ProviderElementNames on GeneratorProviderDeclarationElement {
   String providerName(BuildYamlOptions options) {
-    final suffix = isFamily
+    final prefix = (isFamily
+        ? options.providerFamilyNamePrefix
+        : options.providerNamePrefix) ?? _defaultProviderNamePrefix;
+    final suffix = (isFamily
         ? options.providerFamilyNameSuffix
-        : options.providerNameSuffix;
-
-    return '${name.lowerFirst}${suffix ?? 'Provider'}';
+        : options.providerNameSuffix) ?? _defaultProviderNameSuffix;
+
+    return '$prefix${prefix.isEmpty ? name.lowerFirst : name.titled}$suffix';
   }
 
   String get providerTypeName => '${name.titled}Provider';
