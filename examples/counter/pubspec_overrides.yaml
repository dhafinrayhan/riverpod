--- conflicted
+++ resolved
@@ -14,11 +14,5 @@
     path: ../../packages/riverpod_annotation
   riverpod_generator:
     path: ../../packages/riverpod_generator
-<<<<<<< HEAD
-
-  # hotreloader issue
-  vm_service: ^14.0.0
-=======
   # https://github.com/vegardit/dart-hotreloader/issues/14
-  vm_service: ">=8.0.0 <15.0.0"
->>>>>>> c2dea148
+  vm_service: ">=8.0.0 <15.0.0"